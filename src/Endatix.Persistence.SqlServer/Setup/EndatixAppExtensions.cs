--- conflicted
+++ resolved
@@ -1,59 +1,55 @@
-using System.Reflection;
-using Ardalis.GuardClauses;
-using Endatix.Core.Abstractions;
-using Endatix.Core.Configuration;
-using Endatix.Framework.Hosting;
-using Endatix.Infrastructure.Data;
-using Endatix.Infrastructure.Identity;
-<<<<<<< HEAD
-using Endatix.Infrastructure.Services;
-=======
->>>>>>> 6838898a
-using Microsoft.EntityFrameworkCore;
-using Microsoft.Extensions.DependencyInjection;
-
-namespace Endatix.Setup;
-
-/// <summary>
-/// Provides extension methods for configuring data persistence in the Endatix application.
-/// </summary>
-public static class EndatixAppExtensions
-{
-    /// <summary>
-    /// Adds data persistence to the specified <see cref="IEndatixApp"/> instance, configuring the application's database and optional Snowflake ID generation.
-    /// </summary>
-    /// <param name="endatixApp">The <see cref="IEndatixApp"/> instance to configure.</param>
-    /// <param name="configuration">A delegate to configure the <see cref="IEndatixConfig"/> instance</param>
-    /// <returns>The configured <see cref="IEndatixApp"/> instance.</returns>
-    public static IEndatixApp AddDataPersistence(this IEndatixApp endatixApp, Action<IEndatixConfig> configuration)
-    {
-        IEndatixConfig configurationInstance = EndatixConfig.Configuration;
-        configuration(configurationInstance);
-
-        Guard.Against.NullOrEmpty(EndatixConfig.Configuration.ConnectionString, null, "Endatix database connection not provided. Make sure to call WithSqlServer method and pass the connection string");
-
-        string? connectionString = EndatixConfig.Configuration.ConnectionString;
-        string? migrationsAssembly = EndatixConfig.Configuration.MigrationsAssembly ?? Assembly.GetExecutingAssembly().GetName().Name;
-
-        endatixApp.Services.AddDbContext<AppDbContext>(options =>
-        {
-            options.UseSqlServer(connectionString, db => db.MigrationsAssembly(migrationsAssembly));
-        });
-
-        endatixApp.Services.AddDbContext<AppIdentityDbContext>(options =>
-        {
-            options.UseSqlServer(connectionString, db => db.MigrationsAssembly(migrationsAssembly));
-        });
-
-        if (EndatixConfig.Configuration.UseSnowflakeIds)
-        {
-            endatixApp.Services.AddSingleton<IIdGenerator<long>, SnowflakeIdGenerator>();
-        }
-
-        endatixApp.Services.AddSingleton<EfCoreValueGeneratorFactory>();
-
-        endatixApp.LogSetupInformation("Persistence using SqlServer configured");
-
-        return endatixApp;
-    }
-}
+using System.Reflection;
+using Ardalis.GuardClauses;
+using Endatix.Core.Abstractions;
+using Endatix.Core.Configuration;
+using Endatix.Framework.Hosting;
+using Endatix.Infrastructure.Data;
+using Endatix.Infrastructure.Identity;
+using Microsoft.EntityFrameworkCore;
+using Microsoft.Extensions.DependencyInjection;
+
+namespace Endatix.Setup;
+
+/// <summary>
+/// Provides extension methods for configuring data persistence in the Endatix application.
+/// </summary>
+public static class EndatixAppExtensions
+{
+    /// <summary>
+    /// Adds data persistence to the specified <see cref="IEndatixApp"/> instance, configuring the application's database and optional Snowflake ID generation.
+    /// </summary>
+    /// <param name="endatixApp">The <see cref="IEndatixApp"/> instance to configure.</param>
+    /// <param name="configuration">A delegate to configure the <see cref="IEndatixConfig"/> instance</param>
+    /// <returns>The configured <see cref="IEndatixApp"/> instance.</returns>
+    public static IEndatixApp AddDataPersistence(this IEndatixApp endatixApp, Action<IEndatixConfig> configuration)
+    {
+        IEndatixConfig configurationInstance = EndatixConfig.Configuration;
+        configuration(configurationInstance);
+
+        Guard.Against.NullOrEmpty(EndatixConfig.Configuration.ConnectionString, null, "Endatix database connection not provided. Make sure to call WithSqlServer method and pass the connection string");
+
+        string? connectionString = EndatixConfig.Configuration.ConnectionString;
+        string? migrationsAssembly = EndatixConfig.Configuration.MigrationsAssembly ?? Assembly.GetExecutingAssembly().GetName().Name;
+
+        endatixApp.Services.AddDbContext<AppDbContext>(options =>
+        {
+            options.UseSqlServer(connectionString, db => db.MigrationsAssembly(migrationsAssembly));
+        });
+
+        endatixApp.Services.AddDbContext<AppIdentityDbContext>(options =>
+        {
+            options.UseSqlServer(connectionString, db => db.MigrationsAssembly(migrationsAssembly));
+        });
+
+        if (EndatixConfig.Configuration.UseSnowflakeIds)
+        {
+            endatixApp.Services.AddSingleton<IIdGenerator<long>, SnowflakeIdGenerator>();
+        }
+
+        endatixApp.Services.AddSingleton<EfCoreValueGeneratorFactory>();
+
+        endatixApp.LogSetupInformation("Persistence using SqlServer configured");
+
+        return endatixApp;
+    }
+}