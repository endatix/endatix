﻿using Endatix.Core.Abstractions;
using Endatix.Core.Events;
using Endatix.Core.Infrastructure.Messaging;
using Endatix.Core.Infrastructure.Result;
using MediatR;

namespace Endatix.Core.UseCases.Identity.Login;

<<<<<<< HEAD
public class LoginHandler(IAuthService authService, ITokenService tokenService) : ICommandHandler<LoginCommand, Result<AuthTokensDto>>
=======
public class LoginHandler(
    IAuthService authService,
    ITokenService tokenService,
    IMediator mediator
    ) : ICommandHandler<LoginCommand, Result<TokenDto>>
>>>>>>> e7f091a1
{
    public async Task<Result<AuthTokensDto>> Handle(LoginCommand request, CancellationToken cancellationToken)
    {
        var validationResult = await authService.ValidateCredentials(request.Email, request.Password, cancellationToken);

        if (validationResult.IsInvalid())
        {
            return Result.Invalid(validationResult.ValidationErrors);
        }

        if (!validationResult.IsSuccess)
        {
            return Result.Error();
        }

        var user = validationResult.Value;
        var accessToken = tokenService.IssueAccessToken(user);
        var refreshToken = tokenService.IssueRefreshToken();

        await authService.StoreRefreshToken(user.Id, refreshToken.Token, refreshToken.ExpireAt, cancellationToken);

<<<<<<< HEAD
        return Result.Success(new AuthTokensDto(accessToken, refreshToken));
=======
        await mediator.Publish(new UserLoggedInEvent(validationResult.Value), cancellationToken);

        return Result.Success(token);
>>>>>>> e7f091a1
    }
}
<|MERGE_RESOLUTION|>--- conflicted
+++ resolved
@@ -1,47 +1,39 @@
-﻿using Endatix.Core.Abstractions;
-using Endatix.Core.Events;
-using Endatix.Core.Infrastructure.Messaging;
-using Endatix.Core.Infrastructure.Result;
-using MediatR;
-
-namespace Endatix.Core.UseCases.Identity.Login;
-
-<<<<<<< HEAD
-public class LoginHandler(IAuthService authService, ITokenService tokenService) : ICommandHandler<LoginCommand, Result<AuthTokensDto>>
-=======
-public class LoginHandler(
-    IAuthService authService,
-    ITokenService tokenService,
-    IMediator mediator
-    ) : ICommandHandler<LoginCommand, Result<TokenDto>>
->>>>>>> e7f091a1
-{
-    public async Task<Result<AuthTokensDto>> Handle(LoginCommand request, CancellationToken cancellationToken)
-    {
-        var validationResult = await authService.ValidateCredentials(request.Email, request.Password, cancellationToken);
-
-        if (validationResult.IsInvalid())
-        {
-            return Result.Invalid(validationResult.ValidationErrors);
-        }
-
-        if (!validationResult.IsSuccess)
-        {
-            return Result.Error();
-        }
-
-        var user = validationResult.Value;
-        var accessToken = tokenService.IssueAccessToken(user);
-        var refreshToken = tokenService.IssueRefreshToken();
-
-        await authService.StoreRefreshToken(user.Id, refreshToken.Token, refreshToken.ExpireAt, cancellationToken);
-
-<<<<<<< HEAD
-        return Result.Success(new AuthTokensDto(accessToken, refreshToken));
-=======
-        await mediator.Publish(new UserLoggedInEvent(validationResult.Value), cancellationToken);
-
-        return Result.Success(token);
->>>>>>> e7f091a1
-    }
-}
+﻿using Endatix.Core.Abstractions;
+using Endatix.Core.Events;
+using Endatix.Core.Infrastructure.Messaging;
+using Endatix.Core.Infrastructure.Result;
+using MediatR;
+
+namespace Endatix.Core.UseCases.Identity.Login;
+
+public class LoginHandler(
+    IAuthService authService,
+    ITokenService tokenService,
+    IMediator mediator
+    ) : ICommandHandler<LoginCommand, Result<AuthTokensDto>>
+{
+    public async Task<Result<AuthTokensDto>> Handle(LoginCommand request, CancellationToken cancellationToken)
+    {
+        var validationResult = await authService.ValidateCredentials(request.Email, request.Password, cancellationToken);
+
+        if (validationResult.IsInvalid())
+        {
+            return Result.Invalid(validationResult.ValidationErrors);
+        }
+
+        if (!validationResult.IsSuccess)
+        {
+            return Result.Error();
+        }
+
+        var user = validationResult.Value;
+        var accessToken = tokenService.IssueAccessToken(user);
+        var refreshToken = tokenService.IssueRefreshToken();
+
+        await authService.StoreRefreshToken(user.Id, refreshToken.Token, refreshToken.ExpireAt, cancellationToken);
+
+        await mediator.Publish(new UserLoggedInEvent(user), cancellationToken);
+
+        return Result.Success(new AuthTokensDto(accessToken, refreshToken));
+    }
+}