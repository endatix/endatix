﻿using MediatR;
using Endatix.Core.Entities;
using Endatix.Core.Events;
using Endatix.Core.Infrastructure.Domain;
using Endatix.Core.Infrastructure.Messaging;
using Endatix.Core.Infrastructure.Result;
using Endatix.Core.Specifications;
using Endatix.Core.Abstractions;
using Endatix.Core.Abstractions.Repositories;

namespace Endatix.Core.UseCases.Submissions.Create;

public class CreateSubmissionHandler(
    IRepository<Submission> submissionRepository,
    IFormsRepository formRepository,
    ISubmissionTokenService tokenService,
    IMediator mediator
    ) : ICommandHandler<CreateSubmissionCommand, Result<Submission>>
{
<<<<<<< HEAD
    private const bool DEFAULT_IS_COMPLETE = true;
=======
    private const bool DEFAULT_IS_COMPLETE = false;
>>>>>>> 92c110d4
    private const int DEFAULT_CURRENT_PAGE = 1;
    private const string DEFAULT_METADATA = null;

    public async Task<Result<Submission>> Handle(CreateSubmissionCommand request, CancellationToken cancellationToken)
    {
        // Consider moving Domain event logic to a separate service should we decide to move UseCases in separate project. This way the Domain logic will stay in the core project. Will also centralize it in one place
        // This way the code will transform to  return await _submissionService.CreateSubmission(createSubmissionDto);
        var activeFormDefinitionSpec = new ActiveFormDefinitionByFormIdSpec(request.FormId);
        var formWithActiveDefinition = await formRepository.SingleOrDefaultAsync(activeFormDefinitionSpec, cancellationToken);
        var activeDefinition = formWithActiveDefinition?.ActiveDefinition;

<<<<<<< HEAD
        if (formWithActiveDefinition == null || activeDefinition == null)
=======
        if (formWithActiveDefinition?.ActiveDefinition is null)
>>>>>>> 92c110d4
        {
            return Result.NotFound("Form not found. Cannot create a submission");
        }

        var submission = new Submission(
            jsonData: request.JsonData,
            formId: request.FormId,
            formDefinitionId: activeDefinition.Id,
            isComplete: request.IsComplete ?? DEFAULT_IS_COMPLETE,
            currentPage: request.CurrentPage ?? DEFAULT_CURRENT_PAGE,
            metadata: request.MetaData ?? DEFAULT_METADATA
        );

        await submissionRepository.AddAsync(submission, cancellationToken);
        await tokenService.ObtainTokenAsync(submission.Id, cancellationToken);
        await mediator.Publish(new SubmissionCompletedEvent(submission), cancellationToken);

        return Result<Submission>.Created(submission);
    }
}<|MERGE_RESOLUTION|>--- conflicted
+++ resolved
@@ -17,11 +17,7 @@
     IMediator mediator
     ) : ICommandHandler<CreateSubmissionCommand, Result<Submission>>
 {
-<<<<<<< HEAD
     private const bool DEFAULT_IS_COMPLETE = true;
-=======
-    private const bool DEFAULT_IS_COMPLETE = false;
->>>>>>> 92c110d4
     private const int DEFAULT_CURRENT_PAGE = 1;
     private const string DEFAULT_METADATA = null;
 
@@ -33,11 +29,7 @@
         var formWithActiveDefinition = await formRepository.SingleOrDefaultAsync(activeFormDefinitionSpec, cancellationToken);
         var activeDefinition = formWithActiveDefinition?.ActiveDefinition;
 
-<<<<<<< HEAD
-        if (formWithActiveDefinition == null || activeDefinition == null)
-=======
         if (formWithActiveDefinition?.ActiveDefinition is null)
->>>>>>> 92c110d4
         {
             return Result.NotFound("Form not found. Cannot create a submission");
         }
