--- conflicted
+++ resolved
@@ -1,57 +1,4 @@
-<<<<<<< HEAD
-﻿using MediatR;
-using Endatix.Core.Entities;
-using Endatix.Core.Events;
-using Endatix.Core.Infrastructure.Domain;
-using Endatix.Core.Infrastructure.Messaging;
-using Endatix.Core.Infrastructure.Result;
-using Endatix.Core.Specifications;
-using Endatix.Core.Abstractions;
-
-namespace Endatix.Core.UseCases.Submissions.Create;
-
-public class CreateSubmissionHandler(
-    IRepository<Submission> submissionRepository,
-    IRepository<FormDefinition> formDefinitionRepository,
-    ISubmissionTokenService tokenService,
-    IMediator mediator
-    ) : ICommandHandler<CreateSubmissionCommand, Result<Submission>>
-{
-    private const bool DEFAULT_IS_COMPLETE = false;
-    private const int DEFAULT_CURRENT_PAGE = 1;
-    private const string DEFAULT_METADATA = null;
-
-    public async Task<Result<Submission>> Handle(CreateSubmissionCommand request, CancellationToken cancellationToken)
-    {
-        // Consider moving Domain event logic to a separate service should we decide to move UseCases in separate project. This way the Domain logic will stay in the core project. Will also centralize it in one place
-        // This way the code will transform to  return await _submissionService.CreateSubmission(createSubmissionDto);
-        var activeFormDefinitionSpec = new ActiveFormDefinitionByFormIdSpec(request.FormId);
-        var activeFormDefinition = await formDefinitionRepository.SingleOrDefaultAsync(activeFormDefinitionSpec, cancellationToken);
-
-        if (activeFormDefinition == null)
-        {
-            return Result.NotFound("Form not found. Cannot create a submission");
-        }
-
-        var submission = new Submission(
-            request.JsonData,
-            activeFormDefinition.Id,
-            request.IsComplete ?? DEFAULT_IS_COMPLETE,
-            request.CurrentPage ?? DEFAULT_CURRENT_PAGE,
-            request.Metadata ?? DEFAULT_METADATA
-        );
-
-        await submissionRepository.AddAsync(submission, cancellationToken);
-
-        await tokenService.ObtainTokenAsync(submission.Id, cancellationToken);
-
-        await mediator.Publish(new SubmissionCompletedEvent(submission), cancellationToken);
-
-        return Result<Submission>.Created(submission);
-    }
-}
-=======
-﻿using MediatR;
+using MediatR;
 using Endatix.Core.Entities;
 using Endatix.Core.Events;
 using Endatix.Core.Infrastructure.Domain;
@@ -102,5 +49,4 @@
 
         return Result<Submission>.Created(submission);
     }
-}
->>>>>>> 92c110d4
+}