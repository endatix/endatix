--- conflicted
+++ resolved
@@ -1,5 +1,7 @@
 ﻿using System.Threading;
 using System.Threading.Tasks;
+using Ardalis.GuardClauses;
+using Endatix.Core.Abstractions;
 using Ardalis.GuardClauses;
 using Endatix.Core.Abstractions;
 using Endatix.Core.Abstractions.Repositories;
@@ -14,11 +16,7 @@
 {
     public async Task<Result<FormDefinition>> Handle(CreateFormDefinitionCommand request, CancellationToken cancellationToken)
     {
-<<<<<<< HEAD
-        Guard.Against.Null(tenantContext.TenantId);
-=======
         Guard.Against.NegativeOrZero(tenantContext.TenantId);
->>>>>>> d3eced07
 
         var form = await formsRepository.GetByIdAsync(request.FormId, cancellationToken);
         if (form == null)
@@ -26,12 +24,7 @@
             return Result.NotFound("Form not found.");
         }
 
-<<<<<<< HEAD
-        var tenantId = tenantContext.TenantId!.Value;
-        var newFormDefinition = new FormDefinition(tenantId, request.IsDraft, request.JsonData);
-=======
         var newFormDefinition = new FormDefinition(tenantContext.TenantId, request.IsDraft, request.JsonData);
->>>>>>> d3eced07
         form.AddFormDefinition(newFormDefinition);
         if (!newFormDefinition.IsDraft)
         {
