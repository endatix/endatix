<<<<<<< HEAD
﻿using System.Security.Claims;
using Endatix.Core.Entities.Identity;
=======
﻿using Endatix.Core.Entities.Identity;
>>>>>>> 66d07beb
using Endatix.Core.Infrastructure.Result;
using Endatix.Core.UseCases.Identity;

namespace Endatix.Core.Abstractions;

/// <summary>
/// Defines operations related to token management, including issuing and revoking tokens for users.
/// </summary>
public interface ITokenService
{
    /// <summary>
<<<<<<< HEAD
    /// Issues a token for the specified user, optionally for a specific audience.
    /// </summary>
    /// <param name="forUser">The user for whom the token is being issued.</param>
    /// <param name="forAudience">The audience for whom the token is intended, if any.</param>
    /// <returns>A TokenDto representing the issued token.</returns>
    TokenDto IssueToken(User forUser, string? forAudience = null);
=======
    /// Issues an access token for the specified user, optionally for a specific audience.
    /// </summary>
    /// <param name="forUser">The user for whom the token is being issued.</param>
    /// <param name="forAudience">The audience for whom the token is intended, if any.</param>
    /// <returns>A TokenDto representing the issued access token.</returns>
    TokenDto IssueAccessToken(User forUser, string? forAudience = null);

    /// <summary>
    /// Validates an access token and returns the user ID if the token is valid.
    /// </summary>
    /// <param name="accessToken">The access token to validate.</param>
    /// <param name="validateLifetime">Indicates whether the token's lifetime should be validated. Default value is true.</param>
    /// <returns>A Result containing the user ID if the token is valid.</returns>
    Task<Result<long>> ValidateAccessTokenAsync(string accessToken, bool validateLifetime = true);
>>>>>>> 66d07beb

    /// <summary>
    /// Revokes tokens associated with the specified user.
    /// </summary>
    /// <param name="forUser">The user whose tokens are being revoked.</param>
    /// <param name="cancellationToken">A cancellation token to monitor for cancellation requests.</param>
    /// <returns>A Result indicating the outcome of the revocation operation.</returns>
    Task<Result> RevokeTokensAsync(User forUser, CancellationToken cancellationToken = default);
<<<<<<< HEAD
=======

    // /// <summary>
    // /// Issues a refresh token.
    // /// </summary>
    // /// <returns>A TokenDto representing the issued refresh token.</returns>
    TokenDto IssueRefreshToken();
>>>>>>> 66d07beb
}
<|MERGE_RESOLUTION|>--- conflicted
+++ resolved
@@ -1,58 +1,41 @@
-<<<<<<< HEAD
-﻿using System.Security.Claims;
-using Endatix.Core.Entities.Identity;
-=======
-﻿using Endatix.Core.Entities.Identity;
->>>>>>> 66d07beb
-using Endatix.Core.Infrastructure.Result;
-using Endatix.Core.UseCases.Identity;
-
-namespace Endatix.Core.Abstractions;
-
-/// <summary>
-/// Defines operations related to token management, including issuing and revoking tokens for users.
-/// </summary>
-public interface ITokenService
-{
-    /// <summary>
-<<<<<<< HEAD
-    /// Issues a token for the specified user, optionally for a specific audience.
-    /// </summary>
-    /// <param name="forUser">The user for whom the token is being issued.</param>
-    /// <param name="forAudience">The audience for whom the token is intended, if any.</param>
-    /// <returns>A TokenDto representing the issued token.</returns>
-    TokenDto IssueToken(User forUser, string? forAudience = null);
-=======
-    /// Issues an access token for the specified user, optionally for a specific audience.
-    /// </summary>
-    /// <param name="forUser">The user for whom the token is being issued.</param>
-    /// <param name="forAudience">The audience for whom the token is intended, if any.</param>
-    /// <returns>A TokenDto representing the issued access token.</returns>
-    TokenDto IssueAccessToken(User forUser, string? forAudience = null);
-
-    /// <summary>
-    /// Validates an access token and returns the user ID if the token is valid.
-    /// </summary>
-    /// <param name="accessToken">The access token to validate.</param>
-    /// <param name="validateLifetime">Indicates whether the token's lifetime should be validated. Default value is true.</param>
-    /// <returns>A Result containing the user ID if the token is valid.</returns>
-    Task<Result<long>> ValidateAccessTokenAsync(string accessToken, bool validateLifetime = true);
->>>>>>> 66d07beb
-
-    /// <summary>
-    /// Revokes tokens associated with the specified user.
-    /// </summary>
-    /// <param name="forUser">The user whose tokens are being revoked.</param>
-    /// <param name="cancellationToken">A cancellation token to monitor for cancellation requests.</param>
-    /// <returns>A Result indicating the outcome of the revocation operation.</returns>
-    Task<Result> RevokeTokensAsync(User forUser, CancellationToken cancellationToken = default);
-<<<<<<< HEAD
-=======
-
-    // /// <summary>
-    // /// Issues a refresh token.
-    // /// </summary>
-    // /// <returns>A TokenDto representing the issued refresh token.</returns>
-    TokenDto IssueRefreshToken();
->>>>>>> 66d07beb
-}
+﻿using Endatix.Core.Entities.Identity;
+using Endatix.Core.Infrastructure.Result;
+using Endatix.Core.UseCases.Identity;
+
+namespace Endatix.Core.Abstractions;
+
+/// <summary>
+/// Defines operations related to token management, including issuing and revoking tokens for users.
+/// </summary>
+public interface ITokenService
+{
+    /// <summary>
+    /// Issues an access token for the specified user, optionally for a specific audience.
+    /// </summary>
+    /// <param name="forUser">The user for whom the token is being issued.</param>
+    /// <param name="forAudience">The audience for whom the token is intended, if any.</param>
+    /// <returns>A TokenDto representing the issued access token.</returns>
+    TokenDto IssueAccessToken(User forUser, string? forAudience = null);
+
+    /// <summary>
+    /// Validates an access token and returns the user ID if the token is valid.
+    /// </summary>
+    /// <param name="accessToken">The access token to validate.</param>
+    /// <param name="validateLifetime">Indicates whether the token's lifetime should be validated. Default value is true.</param>
+    /// <returns>A Result containing the user ID if the token is valid.</returns>
+    Task<Result<long>> ValidateAccessTokenAsync(string accessToken, bool validateLifetime = true);
+
+    /// <summary>
+    /// Revokes tokens associated with the specified user.
+    /// </summary>
+    /// <param name="forUser">The user whose tokens are being revoked.</param>
+    /// <param name="cancellationToken">A cancellation token to monitor for cancellation requests.</param>
+    /// <returns>A Result indicating the outcome of the revocation operation.</returns>
+    Task<Result> RevokeTokensAsync(User forUser, CancellationToken cancellationToken = default);
+
+    // /// <summary>
+    // /// Issues a refresh token.
+    // /// </summary>
+    // /// <returns>A TokenDto representing the issued refresh token.</returns>
+    TokenDto IssueRefreshToken();
+}