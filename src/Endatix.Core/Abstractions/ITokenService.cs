--- conflicted
+++ resolved
@@ -1,38 +1,28 @@
-<<<<<<< HEAD
-﻿using Endatix.Core.Entities.Identity;
-=======
-﻿using System.Security.Claims;
-using Endatix.Core.Entities.Identity;
-using Endatix.Core.Infrastructure.Result;
->>>>>>> 6838898a
-using Endatix.Core.UseCases.Identity;
-
-namespace Endatix.Core.Abstractions;
-
-/// <summary>
-/// Defines operations related to token management, including issuing and revoking tokens for users.
-/// </summary>
-public interface ITokenService
-{
-<<<<<<< HEAD
- public TokenDto IssueToken(User forUser, string? forAudience = null);
-}
-
-=======
-    /// <summary>
-    /// Issues a token for the specified user, optionally for a specific audience.
-    /// </summary>
-    /// <param name="forUser">The user for whom the token is being issued.</param>
-    /// <param name="forAudience">The audience for whom the token is intended, if any.</param>
-    /// <returns>A TokenDto representing the issued token.</returns>
-    TokenDto IssueToken(User forUser, string? forAudience = null);
-
-    /// <summary>
-    /// Revokes tokens associated with the specified user.
-    /// </summary>
-    /// <param name="forUser">The user whose tokens are being revoked.</param>
-    /// <param name="cancellationToken">A cancellation token to monitor for cancellation requests.</param>
-    /// <returns>A Result indicating the outcome of the revocation operation.</returns>
-    Task<Result> RevokeTokensAsync(User forUser, CancellationToken cancellationToken = default);
-}
->>>>>>> 6838898a
+﻿using System.Security.Claims;
+using Endatix.Core.Entities.Identity;
+using Endatix.Core.Infrastructure.Result;
+using Endatix.Core.UseCases.Identity;
+
+namespace Endatix.Core.Abstractions;
+
+/// <summary>
+/// Defines operations related to token management, including issuing and revoking tokens for users.
+/// </summary>
+public interface ITokenService
+{
+    /// <summary>
+    /// Issues a token for the specified user, optionally for a specific audience.
+    /// </summary>
+    /// <param name="forUser">The user for whom the token is being issued.</param>
+    /// <param name="forAudience">The audience for whom the token is intended, if any.</param>
+    /// <returns>A TokenDto representing the issued token.</returns>
+    TokenDto IssueToken(User forUser, string? forAudience = null);
+
+    /// <summary>
+    /// Revokes tokens associated with the specified user.
+    /// </summary>
+    /// <param name="forUser">The user whose tokens are being revoked.</param>
+    /// <param name="cancellationToken">A cancellation token to monitor for cancellation requests.</param>
+    /// <returns>A Result indicating the outcome of the revocation operation.</returns>
+    Task<Result> RevokeTokensAsync(User forUser, CancellationToken cancellationToken = default);
+}