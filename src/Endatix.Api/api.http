--- conflicted
+++ resolved
@@ -4,13 +4,8 @@
 @apiBaseUrl = {{host}}:{{port}}/api
 @jwt = {{login.response.body.$.accessToken}}
 @formId = 1263081289527853056
-<<<<<<< HEAD
-@validUsername=developer@endatix.com
-@validPassword=P@$$word1
-=======
 @validEmail=user@example.com
 @validPassword=Password123!
->>>>>>> 3bbb771e
 
 // Register user
 # @name register
@@ -18,15 +13,9 @@
 Content-Type: application/json
 
 {
-<<<<<<< HEAD
-    "email": "developer@endatix.com",
-    "password": "P@$$word1",
-    "confirmPassword": "P@$$word1"
-=======
     "email": "{{validEmail}}",
     "password": "{{validPassword}}",
     "confirmPassword": "{{validPassword}}"
->>>>>>> 3bbb771e
 }
 
 ###
@@ -36,13 +25,6 @@
 Content-Type: application/json
 
 {
-<<<<<<< HEAD
-    "email": "developer@endatix.com",
-    "password": "P@$$word1"
-}
-
-###
-=======
     "email": "{{validEmail}}",
     "password": "{{validPassword}}"
 }
@@ -66,7 +48,6 @@
 Content-Type: application/json
 
 ###
->>>>>>> 3bbb771e
 // List all forms
 GET {{apiBaseUrl}}/forms
 Authorization: Bearer {{jwt}}
