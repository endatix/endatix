# For more info on HTTP files go to https://aka.ms/vs/httpfile
@host=https://localhost
@port=5001
@apiBaseUrl = {{host}}:{{port}}/api
@jwt = {{login.response.body.$.accessToken}}
@formId = 1263081289527853056
<<<<<<< HEAD
@validUsername=developer@endatix.com
@validPassword=P@$$word1
=======
@validEmail=user@example.com
@validPassword=Password123!
>>>>>>> 66d07beb

// Register user
# @name register
POST {{apiBaseUrl}}/auth/register
Content-Type: application/json

{
<<<<<<< HEAD
    "email": "developer@endatix.com",
    "password": "P@$$word1",
    "confirmPassword": "P@$$word1"
=======
    "email": "{{validEmail}}",
    "password": "{{validPassword}}",
    "confirmPassword": "{{validPassword}}"
>>>>>>> 66d07beb
}

###
// Login to obtain JWT Token
# @name login
POST {{apiBaseUrl}}/auth/login
Content-Type: application/json

{
<<<<<<< HEAD
    "email": "developer@endatix.com",
    "password": "P@$$word1"
}

###
=======
    "email": "{{validEmail}}",
    "password": "{{validPassword}}"
}

###
// Refresh JWT token
# @name refresh
POST {{apiBaseUrl}}/auth/refresh-token
Authorization: Bearer {{jwt}}
Content-Type: application/json

{
    "refreshToken": "{{login.response.body.$.refreshToken}}"
}

###
>>>>>>> 66d07beb
// Logout an authenticated user
# @name logout
POST {{apiBaseUrl}}/auth/logout
Authorization: Bearer {{jwt}}
Content-Type: application/json

###
// List all forms
GET {{apiBaseUrl}}/forms
Authorization: Bearer {{jwt}}

###
// Get all form definitions
GET {{apiBaseUrl}}/forms/{{formId}}/definitions
Authorization: Bearer {{jwt}}

###
// List all submissions by Form Id
GET {{apiBaseUrl}}/forms/{{formId}}/submissions?page=1&pageSize=10
Authorization: Bearer {{jwt}}<|MERGE_RESOLUTION|>--- conflicted
+++ resolved
@@ -4,13 +4,8 @@
 @apiBaseUrl = {{host}}:{{port}}/api
 @jwt = {{login.response.body.$.accessToken}}
 @formId = 1263081289527853056
-<<<<<<< HEAD
-@validUsername=developer@endatix.com
-@validPassword=P@$$word1
-=======
 @validEmail=user@example.com
 @validPassword=Password123!
->>>>>>> 66d07beb
 
 // Register user
 # @name register
@@ -18,15 +13,9 @@
 Content-Type: application/json
 
 {
-<<<<<<< HEAD
-    "email": "developer@endatix.com",
-    "password": "P@$$word1",
-    "confirmPassword": "P@$$word1"
-=======
     "email": "{{validEmail}}",
     "password": "{{validPassword}}",
     "confirmPassword": "{{validPassword}}"
->>>>>>> 66d07beb
 }
 
 ###
@@ -36,13 +25,6 @@
 Content-Type: application/json
 
 {
-<<<<<<< HEAD
-    "email": "developer@endatix.com",
-    "password": "P@$$word1"
-}
-
-###
-=======
     "email": "{{validEmail}}",
     "password": "{{validPassword}}"
 }
@@ -59,7 +41,6 @@
 }
 
 ###
->>>>>>> 66d07beb
 // Logout an authenticated user
 # @name logout
 POST {{apiBaseUrl}}/auth/logout
