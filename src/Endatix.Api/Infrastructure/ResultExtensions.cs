using System.Text;
using Microsoft.AspNetCore.Mvc;
using Endatix.Core.Infrastructure.Result;
using AppDomain = Endatix.Core.Infrastructure.Result;
using Microsoft.AspNetCore.Http;
using Microsoft.AspNetCore.Http.HttpResults;

namespace Endatix.Api.Infrastructure;

#if NET7_0_OR_GREATER
public static partial class ResultExtensions
{
<<<<<<< HEAD
     /// <summary>
     /// Converts a <see cref="Result{TResponse}"/> to an instance of <c>Microsoft.AspNetCore.Http.HttpResults.Results&lt;,...,&gt;</c>
     /// without applying any mapping to the response model.
     /// </summary>
     /// <typeparam name="TResults">The Results object listing all the possible status endpoint responses</typeparam>
     /// <typeparam name="TResponse">The HTTP endpoint response model value type being returned</typeparam>
     /// <param name="result">The command/query result to convert to an <c>Microsoft.AspNetCore.Http.HttpResults.Results&lt;,...,&gt;</c></param>
     /// <returns></returns>
     internal static TResults ToEndpointResponse<TResults, TResponse>(this AppDomain.IResult result)
    {
        return result.ToEndpointResponse<TResults, TResponse, TResponse>((response) => response);

    }
=======
    private const string DEFAULT_NOT_FOUND_TITLE = "Resource not found.";
    private const string DEFAULT_BAD_REQUEST_TITLE = "There was a problem with your request.";
    /// <summary>
    /// Converts an IResult from an operation to a NotFound HTTP IResult with ProblemDetails.
    /// </summary>
    /// <param name="result">The IResult to convert.</param>
    /// <returns>A NotFound HTTP IResult with ProblemDetails.</returns>
    public static NotFound<ProblemDetails> ToNotFound(this AppDomain.IResult result)
    {
        var details = new StringBuilder("Next error(s) occurred:");

        if (result.Errors.Any())
        {
            foreach (var error in result.Errors)
            {
                details.Append("* ").Append(error).AppendLine();
            }
        }
        else
        {
            details.Append("* ").Append(DEFAULT_NOT_FOUND_TITLE).AppendLine();
        }

        return TypedResults.NotFound(new ProblemDetails
        {
            Title = DEFAULT_NOT_FOUND_TITLE,
            Detail = details.ToString(),
            Status = StatusCodes.Status404NotFound
        });
    }

    /// <summary>
    /// Converts an IResult from an operation to a BadRequest HTTP IResult with ProblemDetails.
    /// This method constructs a BadRequest response with ProblemDetails, including a title and detail.
    /// The title defaults to "There was a problem with your request." if not provided.
    /// The detail includes a list of validation errors if present, otherwise, it defaults to the default title.
    /// </summary>
    /// <param name="result">The IResult to convert.</param>
    /// <param name="title">Optional title for the BadRequest response. Defaults to "There was a problem with your request."</param>
    /// <returns>A BadRequest HTTP IResult with ProblemDetails.</returns>
    public static BadRequest<ProblemDetails> ToBadRequest(this AppDomain.IResult result, string? title = null)
    {
        var details = DEFAULT_BAD_REQUEST_TITLE;
        if (result.ValidationErrors.Any())
        {
            details = result.ValidationErrors.First().ErrorMessage;
        }

        var problemDetails = new ProblemDetails
        {
            Title = title ?? DEFAULT_BAD_REQUEST_TITLE,
            Detail = details.ToString(),
            Status = StatusCodes.Status400BadRequest
        };

        return TypedResults.BadRequest(problemDetails);
    }

>>>>>>> 66d07beb
    /// <summary>
    /// Convert a <see cref="Result{TEntity}"/> to an instance of <c>Microsoft.AspNetCore.Http.HttpResults.Results&lt;,...,&gt;</c>
    /// </summary>
    /// <typeparam name="TResults">The Results object listing all the possible status endpoint responses</typeparam>
    /// <typeparam name="TEntity">The result entity type being received</typeparam>
    /// <typeparam name="TResponseModel">The HTTP endpoint response model value type being returned</typeparam>
    /// <param name="result">The command/query result to convert to an <c>Microsoft.AspNetCore.Http.HttpResults.Results&lt;,...,&gt;</c></param>
    /// <param name="mapper">The mapper to convert from command/query result to HTTP endpoint response model</param>
    /// <returns></returns>
    internal static TResults ToEndpointResponse<TResults, TEntity, TResponseModel>(this AppDomain.IResult result, Func<TEntity, TResponseModel> mapper)
    {
        var httpResult = result.Status switch
        {
            ResultStatus.Ok => result is AppDomain.Result ?
                TypedResults.Ok() :
                TypedResults.Ok(mapper((TEntity)result.GetValue())),
            ResultStatus.Created => TypedResults.Created("", mapper((TEntity)result.GetValue())),
            ResultStatus.NoContent => TypedResults.NoContent(),
            ResultStatus.NotFound => NotFoundEntity(result),
            ResultStatus.Unauthorized => UnAuthorized(result),
            ResultStatus.Forbidden => Forbidden(result),
            ResultStatus.Invalid => TypedResults.BadRequest(result.ValidationErrors),
            ResultStatus.Error => UnprocessableEntity(result),
            ResultStatus.Conflict => ConflictEntity(result),
            ResultStatus.Unavailable => UnavailableEntity(result),
            ResultStatus.CriticalError => CriticalEntity(result),
            _ => throw new NotSupportedException($"Result {result.Status} conversion is not supported."),
        };

        return (TResults)(dynamic)httpResult;
    }

    private static Microsoft.AspNetCore.Http.IResult UnprocessableEntity(AppDomain.IResult result)
    {
        var details = new StringBuilder("Next error(s) occurred:");

        foreach (var error in result.Errors)
<<<<<<< HEAD
        {
            details.Append("* ");
            details.Append(error);
            details.AppendLine();
        }
=======
            details.Append("* ").Append(error).AppendLine();
>>>>>>> 66d07beb

        return TypedResults.UnprocessableEntity(new ProblemDetails
        {
            Title = "Something went wrong.",
            Detail = details.ToString()
        });
    }

    private static Microsoft.AspNetCore.Http.IResult NotFoundEntity(AppDomain.IResult result)
    {
        var details = new StringBuilder("Next error(s) occurred:");

        if (result.Errors.Any())
        {
            foreach (var error in result.Errors)
<<<<<<< HEAD
            {
                details.Append("* ");
                details.Append(error);
                details.AppendLine();
            }

=======
                details.Append("* ").Append(error).AppendLine();
>>>>>>> 66d07beb

            return TypedResults.NotFound(new ProblemDetails
            {
                Title = "Resource not found.",
                Detail = details.ToString()
            });
        }
        else
        {
            return TypedResults.NotFound();
        }
    }

    private static Microsoft.AspNetCore.Http.IResult ConflictEntity(AppDomain.IResult result)
    {
        var details = new StringBuilder("Next error(s) occurred:");

        if (result.Errors.Any())
        {
            foreach (var error in result.Errors)
<<<<<<< HEAD
            {
                details.Append("* ");
                details.Append(error);
                details.AppendLine();
            }

=======
                details.Append("* ").Append(error).AppendLine();
>>>>>>> 66d07beb

            return TypedResults.Conflict(new ProblemDetails
            {
                Title = "There was a conflict.",
                Detail = details.ToString()
            });
        }
        else
        {
            return TypedResults.Conflict();
        }
    }

    private static Microsoft.AspNetCore.Http.IResult CriticalEntity(AppDomain.IResult result)
    {
        var details = new StringBuilder("Next error(s) occurred:");

        if (result.Errors.Any())
        {
            foreach (var error in result.Errors)
<<<<<<< HEAD
            {
                details.Append("* ");
                details.Append(error);
                details.AppendLine();
            }
=======
                details.Append("* ").Append(error).AppendLine();
>>>>>>> 66d07beb

            return TypedResults.Problem(new ProblemDetails()
            {
                Title = "Something went wrong.",
                Detail = details.ToString(),
                Status = StatusCodes.Status500InternalServerError
            });
        }
        else
        {
            return TypedResults.StatusCode(StatusCodes.Status500InternalServerError);
        }
    }

    private static Microsoft.AspNetCore.Http.IResult UnavailableEntity(AppDomain.IResult result)
    {
        var details = new StringBuilder("Next error(s) occurred:");

        if (result.Errors.Any())
        {
            foreach (var error in result.Errors)
<<<<<<< HEAD
            {
                details.Append("* ");
                details.Append(error);
                details.AppendLine();
            }
=======
                details.Append("* ").Append(error).AppendLine();
>>>>>>> 66d07beb

            return TypedResults.Problem(new ProblemDetails
            {
                Title = "Service unavailable.",
                Detail = details.ToString(),
                Status = StatusCodes.Status503ServiceUnavailable
            });
        }
        else
        {
            return TypedResults.StatusCode(StatusCodes.Status503ServiceUnavailable);
        }
    }

    private static Microsoft.AspNetCore.Http.IResult Forbidden(AppDomain.IResult result)
    {
        var details = new StringBuilder("Next error(s) occurred:");

        if (result.Errors.Any())
        {
            foreach (var error in result.Errors)
<<<<<<< HEAD
            {
                details.Append("* ");
                details.Append(error);
                details.AppendLine();
            }
=======
                details.Append("* ").Append(error).AppendLine();
>>>>>>> 66d07beb

            return TypedResults.Problem(new ProblemDetails
            {
                Title = "Forbidden.",
                Detail = details.ToString(),
                Status = StatusCodes.Status403Forbidden
            });
        }
        else
        {
            return TypedResults.Forbid();
        }
    }

    private static Microsoft.AspNetCore.Http.IResult UnAuthorized(AppDomain.IResult result)
    {
        var details = new StringBuilder("Next error(s) occurred:");

        if (result.Errors.Any())
        {
            foreach (var error in result.Errors)
<<<<<<< HEAD
            {
                details.Append("* ");
                details.Append(error);
                details.AppendLine();
            }
=======
                details.Append("* ").Append(error).AppendLine();
>>>>>>> 66d07beb

            return TypedResults.Problem(new ProblemDetails
            {
                Title = "Unauthorized.",
                Detail = details.ToString(),
                Status = StatusCodes.Status401Unauthorized
            });
        }
        else
        {
            return TypedResults.Unauthorized();
        }
    }
}
#endif<|MERGE_RESOLUTION|>--- conflicted
+++ resolved
@@ -10,21 +10,6 @@
 #if NET7_0_OR_GREATER
 public static partial class ResultExtensions
 {
-<<<<<<< HEAD
-     /// <summary>
-     /// Converts a <see cref="Result{TResponse}"/> to an instance of <c>Microsoft.AspNetCore.Http.HttpResults.Results&lt;,...,&gt;</c>
-     /// without applying any mapping to the response model.
-     /// </summary>
-     /// <typeparam name="TResults">The Results object listing all the possible status endpoint responses</typeparam>
-     /// <typeparam name="TResponse">The HTTP endpoint response model value type being returned</typeparam>
-     /// <param name="result">The command/query result to convert to an <c>Microsoft.AspNetCore.Http.HttpResults.Results&lt;,...,&gt;</c></param>
-     /// <returns></returns>
-     internal static TResults ToEndpointResponse<TResults, TResponse>(this AppDomain.IResult result)
-    {
-        return result.ToEndpointResponse<TResults, TResponse, TResponse>((response) => response);
-
-    }
-=======
     private const string DEFAULT_NOT_FOUND_TITLE = "Resource not found.";
     private const string DEFAULT_BAD_REQUEST_TITLE = "There was a problem with your request.";
     /// <summary>
@@ -83,7 +68,6 @@
         return TypedResults.BadRequest(problemDetails);
     }
 
->>>>>>> 66d07beb
     /// <summary>
     /// Convert a <see cref="Result{TEntity}"/> to an instance of <c>Microsoft.AspNetCore.Http.HttpResults.Results&lt;,...,&gt;</c>
     /// </summary>
@@ -121,15 +105,7 @@
         var details = new StringBuilder("Next error(s) occurred:");
 
         foreach (var error in result.Errors)
-<<<<<<< HEAD
-        {
-            details.Append("* ");
-            details.Append(error);
-            details.AppendLine();
-        }
-=======
             details.Append("* ").Append(error).AppendLine();
->>>>>>> 66d07beb
 
         return TypedResults.UnprocessableEntity(new ProblemDetails
         {
@@ -145,16 +121,7 @@
         if (result.Errors.Any())
         {
             foreach (var error in result.Errors)
-<<<<<<< HEAD
-            {
-                details.Append("* ");
-                details.Append(error);
-                details.AppendLine();
-            }
-
-=======
-                details.Append("* ").Append(error).AppendLine();
->>>>>>> 66d07beb
+                details.Append("* ").Append(error).AppendLine();
 
             return TypedResults.NotFound(new ProblemDetails
             {
@@ -175,16 +142,7 @@
         if (result.Errors.Any())
         {
             foreach (var error in result.Errors)
-<<<<<<< HEAD
-            {
-                details.Append("* ");
-                details.Append(error);
-                details.AppendLine();
-            }
-
-=======
-                details.Append("* ").Append(error).AppendLine();
->>>>>>> 66d07beb
+                details.Append("* ").Append(error).AppendLine();
 
             return TypedResults.Conflict(new ProblemDetails
             {
@@ -205,15 +163,7 @@
         if (result.Errors.Any())
         {
             foreach (var error in result.Errors)
-<<<<<<< HEAD
-            {
-                details.Append("* ");
-                details.Append(error);
-                details.AppendLine();
-            }
-=======
-                details.Append("* ").Append(error).AppendLine();
->>>>>>> 66d07beb
+                details.Append("* ").Append(error).AppendLine();
 
             return TypedResults.Problem(new ProblemDetails()
             {
@@ -235,15 +185,7 @@
         if (result.Errors.Any())
         {
             foreach (var error in result.Errors)
-<<<<<<< HEAD
-            {
-                details.Append("* ");
-                details.Append(error);
-                details.AppendLine();
-            }
-=======
-                details.Append("* ").Append(error).AppendLine();
->>>>>>> 66d07beb
+                details.Append("* ").Append(error).AppendLine();
 
             return TypedResults.Problem(new ProblemDetails
             {
@@ -265,15 +207,7 @@
         if (result.Errors.Any())
         {
             foreach (var error in result.Errors)
-<<<<<<< HEAD
-            {
-                details.Append("* ");
-                details.Append(error);
-                details.AppendLine();
-            }
-=======
-                details.Append("* ").Append(error).AppendLine();
->>>>>>> 66d07beb
+                details.Append("* ").Append(error).AppendLine();
 
             return TypedResults.Problem(new ProblemDetails
             {
@@ -295,15 +229,7 @@
         if (result.Errors.Any())
         {
             foreach (var error in result.Errors)
-<<<<<<< HEAD
-            {
-                details.Append("* ");
-                details.Append(error);
-                details.AppendLine();
-            }
-=======
-                details.Append("* ").Append(error).AppendLine();
->>>>>>> 66d07beb
+                details.Append("* ").Append(error).AppendLine();
 
             return TypedResults.Problem(new ProblemDetails
             {
