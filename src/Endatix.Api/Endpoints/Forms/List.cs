<<<<<<< HEAD
﻿using Microsoft.AspNetCore.Http.HttpResults;
using Endatix.Core.Entities;
using Endatix.Core.UseCases.Forms.List;
using FastEndpoints;
using MediatR;
using Endatix.Infrastructure.Identity.Authorization;
=======
﻿using MediatR;
using FastEndpoints;
using Microsoft.AspNetCore.Http.HttpResults;
using Endatix.Core.UseCases.Forms.List;
>>>>>>> 7d123284
using Endatix.Api.Infrastructure;

namespace Endatix.Api.Endpoints.Forms;

/// <summary>
/// Endpoint for listing forms.
/// </summary>
<<<<<<< HEAD
public class List(IMediator mediator) : Endpoint<FormsListRequest, Results<Ok<IEnumerable<FormModel>>, BadRequest, NotFound>>
=======
public class List(IMediator mediator) : Endpoint<FormsListRequest, Results<Ok<IEnumerable<FormModel>>, BadRequest>>
>>>>>>> 7d123284
{
    /// <summary>
    /// Configures the endpoint settings.
    /// </summary>
    public override void Configure()
    {
        Get("forms");
<<<<<<< HEAD
        Permissions(Allow.AllowAll);
=======
        AllowAnonymous();
>>>>>>> 7d123284
        Summary(s =>
        {
            s.Summary = "List forms";
            s.Description = "Lists all forms with optional pagination.";
            s.Responses[200] = "Forms retrieved successfully.";
            s.Responses[400] = "Invalid input data.";
        });
    }

    /// <inheritdoc/>
    public override async Task<Results<Ok<IEnumerable<FormModel>>, BadRequest>> ExecuteAsync(FormsListRequest request, CancellationToken cancellationToken)
    {
        var result = await mediator.Send(
            new ListFormsQuery(request.Page, request.PageSize),
            cancellationToken);

        return TypedResultsBuilder
            .MapResult(result, forms => forms.ToFormModel())
            .SetTypedResults<Ok<IEnumerable<FormModel>>, BadRequest>();
    }
}
<|MERGE_RESOLUTION|>--- conflicted
+++ resolved
@@ -1,58 +1,42 @@
-<<<<<<< HEAD
-﻿using Microsoft.AspNetCore.Http.HttpResults;
-using Endatix.Core.Entities;
-using Endatix.Core.UseCases.Forms.List;
-using FastEndpoints;
-using MediatR;
-using Endatix.Infrastructure.Identity.Authorization;
-=======
-﻿using MediatR;
-using FastEndpoints;
-using Microsoft.AspNetCore.Http.HttpResults;
-using Endatix.Core.UseCases.Forms.List;
->>>>>>> 7d123284
-using Endatix.Api.Infrastructure;
-
-namespace Endatix.Api.Endpoints.Forms;
-
-/// <summary>
-/// Endpoint for listing forms.
-/// </summary>
-<<<<<<< HEAD
-public class List(IMediator mediator) : Endpoint<FormsListRequest, Results<Ok<IEnumerable<FormModel>>, BadRequest, NotFound>>
-=======
-public class List(IMediator mediator) : Endpoint<FormsListRequest, Results<Ok<IEnumerable<FormModel>>, BadRequest>>
->>>>>>> 7d123284
-{
-    /// <summary>
-    /// Configures the endpoint settings.
-    /// </summary>
-    public override void Configure()
-    {
-        Get("forms");
-<<<<<<< HEAD
-        Permissions(Allow.AllowAll);
-=======
-        AllowAnonymous();
->>>>>>> 7d123284
-        Summary(s =>
-        {
-            s.Summary = "List forms";
-            s.Description = "Lists all forms with optional pagination.";
-            s.Responses[200] = "Forms retrieved successfully.";
-            s.Responses[400] = "Invalid input data.";
-        });
-    }
-
-    /// <inheritdoc/>
-    public override async Task<Results<Ok<IEnumerable<FormModel>>, BadRequest>> ExecuteAsync(FormsListRequest request, CancellationToken cancellationToken)
-    {
-        var result = await mediator.Send(
-            new ListFormsQuery(request.Page, request.PageSize),
-            cancellationToken);
-
-        return TypedResultsBuilder
-            .MapResult(result, forms => forms.ToFormModel())
-            .SetTypedResults<Ok<IEnumerable<FormModel>>, BadRequest>();
-    }
-}
+﻿using MediatR;
+using FastEndpoints;
+using Microsoft.AspNetCore.Http.HttpResults;
+using Endatix.Core.UseCases.Forms.List;
+using Endatix.Api.Infrastructure;
+using Endatix.Infrastructure.Identity.Authorization;
+
+namespace Endatix.Api.Endpoints.Forms;
+
+/// <summary>
+/// Endpoint for listing forms.
+/// </summary>
+public class List(IMediator mediator) : Endpoint<FormsListRequest, Results<Ok<IEnumerable<FormModel>>, BadRequest>>
+{
+    /// <summary>
+    /// Configures the endpoint settings.
+    /// </summary>
+    public override void Configure()
+    {
+        Get("forms");
+        Permissions(Allow.AllowAll);
+        Summary(s =>
+        {
+            s.Summary = "List forms";
+            s.Description = "Lists all forms with optional pagination.";
+            s.Responses[200] = "Forms retrieved successfully.";
+            s.Responses[400] = "Invalid input data.";
+        });
+    }
+
+    /// <inheritdoc/>
+    public override async Task<Results<Ok<IEnumerable<FormModel>>, BadRequest>> ExecuteAsync(FormsListRequest request, CancellationToken cancellationToken)
+    {
+        var result = await mediator.Send(
+            new ListFormsQuery(request.Page, request.PageSize),
+            cancellationToken);
+
+        return TypedResultsBuilder
+            .MapResult(result, forms => forms.ToFormModel())
+            .SetTypedResults<Ok<IEnumerable<FormModel>>, BadRequest>();
+    }
+}