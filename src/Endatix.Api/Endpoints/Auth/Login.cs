--- conflicted
+++ resolved
@@ -1,75 +1,45 @@
-﻿using FastEndpoints;
-using MediatR;
-using Endatix.Core.Infrastructure.Result;
-<<<<<<< HEAD
-using Endatix.Core.UseCases.Identity.Login;
-
-namespace Endatix.Api.Endpoints.Auth;
-
-/// <summary>
-/// Endpoint for user authentication
-/// </summary>
-public class Login(IMediator mediator) : Endpoint<LoginRequest, LoginResponse>
-=======
-using Endatix.Core.UseCases.Security.Login;
-using Microsoft.AspNetCore.Http.HttpResults;
-using Microsoft.AspNetCore.Http;
-
-namespace Endatix.Api.Endpoints.Auth;
-
-public class Login(IMediator mediator) : Endpoint<LoginRequest, Results<Ok<LoginResponse>, BadRequest<IEnumerable<ValidationError>>>>
->>>>>>> 7d123284
-{
-    /// <summary>
-    /// Configures the endpoint
-    /// </summary>
-    public override void Configure()
-    {
-        Post("auth/login");
-        AllowAnonymous();
-        Summary(s =>
-        {
-            s.Summary = "Log in";
-            s.Description = "Authenticates a user based on valid credentials and returns JWT token and refresh token";
-            s.Responses[200] = "User has been successfully authenticated";
-            s.Responses[400] = "The supplied credentials are invalid!";
-            s.ExampleRequest = new LoginRequest("user@example.com", "Password123!");
-        });
-    }
-
-<<<<<<< HEAD
-    /// <summary>
-    /// Handles the login request
-    /// </summary>
-    /// <param name="request">The login request containing user credentials</param>
-    /// <param name="cancellationToken">Cancellation token</param>
-    /// <returns>A task representing the asynchronous operation</returns>
-    public override async Task HandleAsync(LoginRequest request, CancellationToken cancellationToken)
-=======
-    /// <inheritdoc />
-    public override async Task<Results<Ok<LoginResponse>, BadRequest<IEnumerable<ValidationError>>>> ExecuteAsync(LoginRequest request, CancellationToken cancellationToken)
->>>>>>> 7d123284
-    {
-        var loginCommand = new LoginCommand(request.Email, request.Password);
-        var result = await mediator.Send(loginCommand, cancellationToken);
-
-        if (result.IsInvalid())
-        {
-            return TypedResults.BadRequest(result.ValidationErrors);
-        }
-        else
-        {
-<<<<<<< HEAD
-            var successfulResponse = new LoginResponse(request.Email, result.Value.AccessToken.Token, result.Value.RefreshToken.Token);
-            await SendOkAsync(successfulResponse, cancellationToken);
-=======
-            LoginResponse successfulResponse = new()
-            {
-                Email = request.Email,
-                Token = result.Value.Token
-            };
-            return TypedResults.Ok(successfulResponse);
->>>>>>> 7d123284
-        }
-    }
-}
+﻿using FastEndpoints;
+using MediatR;
+using Endatix.Core.Infrastructure.Result;
+using Microsoft.AspNetCore.Http.HttpResults;
+using Microsoft.AspNetCore.Http;
+using Endatix.Core.UseCases.Identity.Login;
+
+namespace Endatix.Api.Endpoints.Auth;
+
+public class Login(IMediator mediator) : Endpoint<LoginRequest, Results<Ok<LoginResponse>, BadRequest<IEnumerable<ValidationError>>>>
+{
+    /// <summary>
+    /// Configures the endpoint
+    /// </summary>
+    public override void Configure()
+    {
+        Post("auth/login");
+        AllowAnonymous();
+        Summary(s =>
+        {
+            s.Summary = "Log in";
+            s.Description = "Authenticates a user based on valid credentials and returns JWT token and refresh token";
+            s.Responses[200] = "User has been successfully authenticated";
+            s.Responses[400] = "The supplied credentials are invalid!";
+            s.ExampleRequest = new LoginRequest("user@example.com", "Password123!");
+        });
+    }
+
+    /// <inheritdoc />
+    public override async Task<Results<Ok<LoginResponse>, BadRequest<IEnumerable<ValidationError>>>> ExecuteAsync(LoginRequest request, CancellationToken cancellationToken)
+    {
+        var loginCommand = new LoginCommand(request.Email, request.Password);
+        var result = await mediator.Send(loginCommand, cancellationToken);
+
+        if (result.IsInvalid())
+        {
+            return TypedResults.BadRequest(result.ValidationErrors);
+        }
+        else
+        {
+            var successfulResponse = new LoginResponse(request.Email, result.Value.AccessToken.Token, result.Value.RefreshToken.Token);
+            return TypedResults.Ok(successfulResponse);
+        }
+    }
+}