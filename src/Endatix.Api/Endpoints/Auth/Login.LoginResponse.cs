﻿namespace Endatix.Api.Endpoints.Auth;

/// <summary>
/// A response record used in the Login result
/// </summary>
<<<<<<< HEAD
public record LoginResponse(string Email, string Token, string RefreshToken)
=======
public record LoginResponse(string Email, string AccessToken, string RefreshToken)
>>>>>>> 66d07beb
{
    /// <summary>
    /// Email for the user initiating the successful login request
    /// </summary>
    public string Email { get; init; } = Email;

    /// <summary>
    /// Access token returned upon success
    /// </summary>
<<<<<<< HEAD
    public string Token { get; init; } = Token;
=======
    public string AccessToken { get; init; } = AccessToken;
>>>>>>> 66d07beb

    /// <summary>
    /// Refresh token returned upon success
    /// </summary>
    public string RefreshToken { get; init; } = RefreshToken;
}
<|MERGE_RESOLUTION|>--- conflicted
+++ resolved
@@ -1,30 +1,22 @@
-﻿namespace Endatix.Api.Endpoints.Auth;
-
-/// <summary>
-/// A response record used in the Login result
-/// </summary>
-<<<<<<< HEAD
-public record LoginResponse(string Email, string Token, string RefreshToken)
-=======
-public record LoginResponse(string Email, string AccessToken, string RefreshToken)
->>>>>>> 66d07beb
-{
-    /// <summary>
-    /// Email for the user initiating the successful login request
-    /// </summary>
-    public string Email { get; init; } = Email;
-
-    /// <summary>
-    /// Access token returned upon success
-    /// </summary>
-<<<<<<< HEAD
-    public string Token { get; init; } = Token;
-=======
-    public string AccessToken { get; init; } = AccessToken;
->>>>>>> 66d07beb
-
-    /// <summary>
-    /// Refresh token returned upon success
-    /// </summary>
-    public string RefreshToken { get; init; } = RefreshToken;
-}
+﻿namespace Endatix.Api.Endpoints.Auth;
+
+/// <summary>
+/// A response record used in the Login result
+/// </summary>
+public record LoginResponse(string Email, string AccessToken, string RefreshToken)
+{
+    /// <summary>
+    /// Email for the user initiating the successful login request
+    /// </summary>
+    public string Email { get; init; } = Email;
+
+    /// <summary>
+    /// Access token returned upon success
+    /// </summary>
+    public string AccessToken { get; init; } = AccessToken;
+
+    /// <summary>
+    /// Refresh token returned upon success
+    /// </summary>
+    public string RefreshToken { get; init; } = RefreshToken;
+}