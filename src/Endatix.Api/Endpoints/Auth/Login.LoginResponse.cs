﻿namespace Endatix.Api.Endpoints.Auth;

/// <summary>
/// A response record used in the Login result
/// </summary>
<<<<<<< HEAD
public record LoginResponse(string Email, string Token, string RefreshToken);

=======
public record LoginResponse(string Email, string Token, string RefreshToken)
{
    /// <summary>
    /// Email for the user initiating the successful login request
    /// </summary>
    public string Email { get; init; } = Email;

    /// <summary>
    /// Authentication token returned upon success
    /// </summary>
    public string Token { get; init; } = Token;

    /// <summary>
    /// Refresh token returned upon success
    /// </summary>
    public string RefreshToken { get; init; } = RefreshToken;
}

>>>>>>> 6838898a
<|MERGE_RESOLUTION|>--- conflicted
+++ resolved
@@ -1,28 +1,22 @@
-﻿namespace Endatix.Api.Endpoints.Auth;
-
-/// <summary>
-/// A response record used in the Login result
-/// </summary>
-<<<<<<< HEAD
-public record LoginResponse(string Email, string Token, string RefreshToken);
-
-=======
-public record LoginResponse(string Email, string Token, string RefreshToken)
-{
-    /// <summary>
-    /// Email for the user initiating the successful login request
-    /// </summary>
-    public string Email { get; init; } = Email;
-
-    /// <summary>
-    /// Authentication token returned upon success
-    /// </summary>
-    public string Token { get; init; } = Token;
-
-    /// <summary>
-    /// Refresh token returned upon success
-    /// </summary>
-    public string RefreshToken { get; init; } = RefreshToken;
-}
-
->>>>>>> 6838898a
+﻿namespace Endatix.Api.Endpoints.Auth;
+
+/// <summary>
+/// A response record used in the Login result
+/// </summary>
+public record LoginResponse(string Email, string Token, string RefreshToken)
+{
+    /// <summary>
+    /// Email for the user initiating the successful login request
+    /// </summary>
+    public string Email { get; init; } = Email;
+
+    /// <summary>
+    /// Authentication token returned upon success
+    /// </summary>
+    public string Token { get; init; } = Token;
+
+    /// <summary>
+    /// Refresh token returned upon success
+    /// </summary>
+    public string RefreshToken { get; init; } = RefreshToken;
+}