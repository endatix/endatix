﻿namespace Endatix.Api.Endpoints.Auth;

/// <summary>
/// This Represents the request for the "/login" endpoint, handled by the <see cref="Login.HandleAsync"/> method.
/// </summary>
<<<<<<< HEAD
public record LoginRequest(string Email, string Password);
=======
public record LoginRequest(string Email, string Password)
{
    /// <summary>
    /// The Email of the user. Must be a valid email address
    /// </summary>
    public string Email { get; init; } = Email;

    /// <summary>
    /// The Password of the account
    /// </summary>
    public string Password { get; init; } = Password;
}
>>>>>>> 3bbb771e
<|MERGE_RESOLUTION|>--- conflicted
+++ resolved
@@ -1,21 +1,17 @@
-﻿namespace Endatix.Api.Endpoints.Auth;
-
-/// <summary>
-/// This Represents the request for the "/login" endpoint, handled by the <see cref="Login.HandleAsync"/> method.
-/// </summary>
-<<<<<<< HEAD
-public record LoginRequest(string Email, string Password);
-=======
-public record LoginRequest(string Email, string Password)
-{
-    /// <summary>
-    /// The Email of the user. Must be a valid email address
-    /// </summary>
-    public string Email { get; init; } = Email;
-
-    /// <summary>
-    /// The Password of the account
-    /// </summary>
-    public string Password { get; init; } = Password;
-}
->>>>>>> 3bbb771e
+﻿namespace Endatix.Api.Endpoints.Auth;
+
+/// <summary>
+/// This Represents the request for the "/login" endpoint, handled by the <see cref="Login.HandleAsync"/> method.
+/// </summary>
+public record LoginRequest(string Email, string Password)
+{
+    /// <summary>
+    /// The Email of the user. Must be a valid email address
+    /// </summary>
+    public string Email { get; init; } = Email;
+
+    /// <summary>
+    /// The Password of the account
+    /// </summary>
+    public string Password { get; init; } = Password;
+}