--- conflicted
+++ resolved
@@ -1,44 +1,40 @@
-﻿using FastEndpoints;
-using MediatR;
-using Microsoft.AspNetCore.Http.HttpResults;
-using Endatix.Api.Infrastructure;
-using Endatix.Core.UseCases.Submissions.ListByFormId;
-using Endatix.Infrastructure.Identity.Authorization;
-<<<<<<< HEAD
-
-=======
->>>>>>> 66d07beb
-
-namespace Endatix.Api.Endpoints.Submissions;
-
-/// <summary>
-/// Endpoint for listing submissions by form ID.
-/// </summary>
-public class ListByFormId(IMediator mediator) : Endpoint<ListByFormIdRequest, Results<Ok<IEnumerable<SubmissionModel>>, BadRequest, NotFound>>
-{
-    public override void Configure()
-    {
-        Get("forms/{formId}/submissions");
-        Permissions(Allow.AllowAll);
-        Summary(s =>
-        {
-            s.Summary = "Get a list of Submissions for a given form";
-            s.Description = "Returns all submissions for a form given formId. Includes all Form Definitions as well as complete and non-complete responses";
-            s.Responses[200] = "List of form Submissions";
-            s.Responses[400] = "Invalid input data.";
-            s.Responses[404] = "Form not found. Pass correct formId";
-        });
-    }
-
-    /// <inheritdoc/>
-    public override async Task<Results<Ok<IEnumerable<SubmissionModel>>, BadRequest, NotFound>> ExecuteAsync(ListByFormIdRequest request, CancellationToken cancellationToken)
-    {
-        var getSubmissionsQuery = new ListByFormIdQuery(request.FormId, request.Page, request.PageSize);
-
-        var result = await mediator.Send(getSubmissionsQuery, cancellationToken);
-
-        return TypedResultsBuilder
-                    .MapResult(result, SubmissionMapper.Map<SubmissionModel>)
-                    .SetTypedResults<Ok<IEnumerable<SubmissionModel>>, BadRequest, NotFound>();
-    }
-}
+﻿using FastEndpoints;
+using MediatR;
+using Microsoft.AspNetCore.Http.HttpResults;
+using Endatix.Api.Infrastructure;
+using Endatix.Core.UseCases.Submissions.ListByFormId;
+using Endatix.Infrastructure.Identity.Authorization;
+
+namespace Endatix.Api.Endpoints.Submissions;
+
+/// <summary>
+/// Endpoint for listing submissions by form ID.
+/// </summary>
+public class ListByFormId(IMediator mediator) : Endpoint<ListByFormIdRequest, Results<Ok<IEnumerable<SubmissionModel>>, BadRequest, NotFound>>
+{
+    public override void Configure()
+    {
+        Get("forms/{formId}/submissions");
+        Permissions(Allow.AllowAll);
+        Summary(s =>
+        {
+            s.Summary = "Get a list of Submissions for a given form";
+            s.Description = "Returns all submissions for a form given formId. Includes all Form Definitions as well as complete and non-complete responses";
+            s.Responses[200] = "List of form Submissions";
+            s.Responses[400] = "Invalid input data.";
+            s.Responses[404] = "Form not found. Pass correct formId";
+        });
+    }
+
+    /// <inheritdoc/>
+    public override async Task<Results<Ok<IEnumerable<SubmissionModel>>, BadRequest, NotFound>> ExecuteAsync(ListByFormIdRequest request, CancellationToken cancellationToken)
+    {
+        var getSubmissionsQuery = new ListByFormIdQuery(request.FormId, request.Page, request.PageSize);
+
+        var result = await mediator.Send(getSubmissionsQuery, cancellationToken);
+
+        return TypedResultsBuilder
+                    .MapResult(result, SubmissionMapper.Map<SubmissionModel>)
+                    .SetTypedResults<Ok<IEnumerable<SubmissionModel>>, BadRequest, NotFound>();
+    }
+}