--- conflicted
+++ resolved
@@ -1,93 +1,83 @@
-{
-  "ConnectionStrings": {
-    "DefaultConnection": "Server=localhost;Integrated Security=true;TrustServerCertificate=true;Initial Catalog=Endatix.App;"
-  },
-  "Serilog": {
-    "Using": ["Serilog.Sinks.Console", "Serilog.Sinks.File"],
-    "MinimumLevel": {
-      "Default": "Debug",
-      "Override": {
-        "Microsoft": "Information",
-        "System": "Warning"
-      }
-    },
-    "WriteTo": [
-      {
-        "Name": "Console",
-        "Args": {
-          "applyThemeToRedirectedOutput": true,
-          "theme": "Serilog.Sinks.SystemConsole.Themes.AnsiConsoleTheme::Sixteen, Serilog.Sinks.Console",
-          "outputTemplate": "[{Timestamp: HH:mm:ss.fff} Level:{Level:u3}] {Message:lj}{NewLine}{Exception}"
-        }
-      },
-      {
-        "Name": "File",
-        "Args": {
-          "path": "/logs/log-.txt",
-          "rollingInterval": "Day",
-          "rollOnFileSizeLimit": true,
-          "formatter": "Serilog.Formatting.Json.JsonFormatter"
-        }
-      }
-    ],
-    "Enrich": [
-      "FromLogContext",
-      "WithMachineName",
-      "WithProcessId",
-      "WithThreadId"
-    ],
-    "Properties": {
-      "Application": "Endatix Local Development",
-      "Environment": "Local Development"
-    }
-  },
-  "Endatix": {
-    "Data": {
-<<<<<<< HEAD
-      "ApplyMigrations": true
-    },
-    "Jwt": {
-      "SigningKey": "L2yGC_Vpd3k#L[<9Zb,h?.HT:n'T/5CTDmBpDskU?NAaT$sLfRU",
-      "ExpiryInMinutes": 1440,
-=======
-      "ApplyMigrations": true,
-      "InitialUser": {
-        "Email": "admin@endatix.com",
-        "Password": "P@ssw0rd"
-      }
-    },
-    "Jwt": {
-      "SigningKey": "L2yGC_Vpd3k#L[<9Zb,h?.HT:n'T/5CTDmBpDskU?NAaT$sLfRU",
-      "AccessExpiryInMinutes": 15,
-      "RefreshExpiryInDays": 7,
->>>>>>> 66d07beb
-      "Issuer": "endatix-api",
-      "Audiences": ["endatix-hub", "endatix-client"]
-    },
-    "Cors": {
-      "DefaultPolicyName": "DevCorsPolicy",
-      "CorsPolicies": [
-        {
-          "PolicyName": "DevCorsPolicy",
-          "AllowedOrigins": ["*"],
-          "AllowedMethods": ["*"],
-          "AllowedHeaders": ["*"],
-          "AllowCredentials": false
-        }
-      ]
-    },
-<<<<<<< HEAD
-    "Assistant": {
-      "OpenAiApiKey": ""
-=======
-    "WebHooks" : {
-      "Events": {
-        "FormSubmitted": {
-          "IsEnabled": false,
-          "WebHookUrls": []
-        }
-      }
->>>>>>> 66d07beb
-    }
-  }
-}
+{
+  "ConnectionStrings": {
+    "DefaultConnection": "Server=localhost;Integrated Security=true;TrustServerCertificate=true;Initial Catalog=Endatix.App;"
+  },
+  "Serilog": {
+    "Using": ["Serilog.Sinks.Console", "Serilog.Sinks.File"],
+    "MinimumLevel": {
+      "Default": "Debug",
+      "Override": {
+        "Microsoft": "Information",
+        "System": "Warning"
+      }
+    },
+    "WriteTo": [
+      {
+        "Name": "Console",
+        "Args": {
+          "applyThemeToRedirectedOutput": true,
+          "theme": "Serilog.Sinks.SystemConsole.Themes.AnsiConsoleTheme::Sixteen, Serilog.Sinks.Console",
+          "outputTemplate": "[{Timestamp: HH:mm:ss.fff} Level:{Level:u3}] {Message:lj}{NewLine}{Exception}"
+        }
+      },
+      {
+        "Name": "File",
+        "Args": {
+          "path": "/logs/log-.txt",
+          "rollingInterval": "Day",
+          "rollOnFileSizeLimit": true,
+          "formatter": "Serilog.Formatting.Json.JsonFormatter"
+        }
+      }
+    ],
+    "Enrich": [
+      "FromLogContext",
+      "WithMachineName",
+      "WithProcessId",
+      "WithThreadId"
+    ],
+    "Properties": {
+      "Application": "Endatix Local Development",
+      "Environment": "Local Development"
+    }
+  },
+  "Endatix": {
+    "Data": {
+      "ApplyMigrations": true,
+      "InitialUser": {
+        "Email": "admin@endatix.com",
+        "Password": "P@ssw0rd"
+      }
+    },
+    "Jwt": {
+      "SigningKey": "L2yGC_Vpd3k#L[<9Zb,h?.HT:n'T/5CTDmBpDskU?NAaT$sLfRU",
+      "AccessExpiryInMinutes": 15,
+      "RefreshExpiryInDays": 7,
+      "Issuer": "endatix-api",
+      "Audiences": ["endatix-hub", "endatix-client"]
+    },
+    "Cors": {
+      "DefaultPolicyName": "DevCorsPolicy",
+      "CorsPolicies": [
+        {
+          "PolicyName": "DevCorsPolicy",
+          "AllowedOrigins": ["*"],
+          "AllowedMethods": ["*"],
+          "AllowedHeaders": ["*"],
+          "AllowCredentials": false
+        }
+      ]
+    },
+    "Assistant": {
+      "OpenAiApiKey": ""
+    },
+    "WebHooks" : {
+      "Events": {
+        "FormSubmitted": {
+          "IsEnabled": false,
+          "WebHookUrls": []
+        }
+      }
+    }
+  }
+}