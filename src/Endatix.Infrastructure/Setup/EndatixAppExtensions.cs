using Endatix.Core.Abstractions;
using Endatix.Core.Infrastructure.Domain;
using Endatix.Core.Infrastructure.Logging;
using Endatix.Core.Infrastructure.Messaging;
using Endatix.Core.Services;
using Endatix.Framework.Hosting;
<<<<<<< HEAD
using Endatix.Infrastructure.Assistant;
=======
>>>>>>> 66d07beb
using Endatix.Infrastructure.Data;
using Endatix.Infrastructure.Email;
using Endatix.Infrastructure.Identity;
using Endatix.Infrastructure.Setup;
using MediatR;
using Microsoft.Extensions.DependencyInjection;
using Serilog;

namespace Endatix.Setup;

/// <summary>
/// Provides extension methods for configuring various services and infrastructure components in the Endatix application.
/// </summary>
public static class EndatixAppExtensions
{
    /// <summary>
    /// Adds Serilog logging to the specified <see cref="IEndatixApp"/> instance.
    /// </summary>
    /// <param name="endatixApp">The <see cref="IEndatixApp"/> instance to configure.</param>
    /// <returns>The configured <see cref="IEndatixApp"/> instance.</returns>
    public static IEndatixApp AddSerilogLogging(this IEndatixApp endatixApp)
    {
        endatixApp.WebHostBuilder.Host.UseSerilog((context, loggerConfig) =>
                loggerConfig.ReadFrom.Configuration(context.Configuration));

        endatixApp.LogSetupInformation("Serilog logging configured");

        return endatixApp;
    }

    public static IEndatixApp AddDomainServices(this IEndatixApp endatixApp)
    {
        endatixApp.Services.AddScoped<IFormService, FormService>();

        return endatixApp;
    }

    /// <summary>
    /// Adds domain services to the specified <see cref="IEndatixApp"/> instance.
    /// </summary>
    /// <param name="endatixApp">The <see cref="IEndatixApp"/> instance to configure.</param>
    /// <param name="configuration">The configured <see cref="IEndatixApp"/> instance.</param>
    /// <returns></returns>
    public static IEndatixApp AddInfrastructure(this IEndatixApp endatixApp, Action<ConfigurationOptions> configuration)
    {
        var setupSettings = new ConfigurationOptions();
        configuration.Invoke(setupSettings);

        var services = endatixApp.Services;

        services.AddScoped(typeof(IRepository<>), typeof(EfRepository<>));
        services.AddEmailSender<SendGridEmailSender, SendGridSettings>();
        services.AddWebHookProcessing();

        endatixApp.AddDataOptions();
        endatixApp.SetupIdentity(setupSettings);
<<<<<<< HEAD

        endatixApp.Services.AddOptions<AssistantOptions>()
                .BindConfiguration(AssistantOptions.SECTION_NAME)
                .ValidateDataAnnotations()
                .ValidateOnStart();
        endatixApp.Services.AddScoped<IAssistantService, AssistantService>();
=======
>>>>>>> 66d07beb

        return endatixApp;
    }

    /// <summary>
    /// Adds infrastructure services to the specified <see cref="IEndatixApp"/> instance, including security and email services, based of specified configuration options.
    /// </summary>
    /// <param name="endatixApp">The <see cref="IEndatixApp"/> instance to configure.</param>
    /// <param name="options">A delegate to configure the infrastructure options.</param>
    /// <returns>The configured <see cref="IEndatixApp"/> instance.</returns>
    public static IEndatixApp AddApplicationMessaging(this IEndatixApp endatixApp, Action<MediatRConfigOptions>? options = null)
    {
        endatixApp.LogSetupInformation("{Component} infrastructure configuration | {Status}", "MediatR", "Started");

        var meditROptions = new MediatRConfigOptions();
        options?.Invoke(meditROptions);

        var services = endatixApp.Services;
        var mediatRAssemblies = new[]
        {
            Endatix.Core.AssemblyReference.Assembly
        };

        if (meditROptions.AdditionalAssemblies.Length != 0)
        {
            mediatRAssemblies = [.. mediatRAssemblies, .. meditROptions.AdditionalAssemblies];
        }

        services.AddMediatR(config =>
        {
            config.RegisterServicesFromAssemblies(mediatRAssemblies!);
            config.NotificationPublisher = new TaskToThreadPoolPublisher();
            config.NotificationPublisherType = typeof(TaskToThreadPoolPublisher);

        });
        services.AddScoped<IDomainEventDispatcher, MediatRDomainEventDispatcher>();

        if (meditROptions.IncludeLoggingPipeline)
        {
            services.AddScoped(typeof(IPipelineBehavior<,>), typeof(LoggingPipelineBehavior<,>));
            endatixApp.LogSetupInformation("     >> Registering logging pipeline using the {ClassName} class", typeof(LoggingPipelineBehavior<,>).Name);
        }

        endatixApp.LogSetupInformation("{Component} infrastructure configuration | {Status}", "MediatR", "Finished");

        return endatixApp;
    }

    /// <summary>
    /// Adds data options to the specified <see cref="IEndatixApp"/> instance, based on the configuration options.
    /// </summary>
    /// <param name="endatixApp">The <see cref="IEndatixApp"/> instance to configure.</param>
    /// <returns>The configured <see cref="IEndatixApp"/> instance.</returns>
    private static IEndatixApp AddDataOptions(this IEndatixApp endatixApp)
    {
        endatixApp.Services.AddOptions<DataOptions>()
            .BindConfiguration(DataOptions.SECTION_NAME)
            .ValidateDataAnnotations()
            .ValidateOnStart();

        return endatixApp;
    }
}
<|MERGE_RESOLUTION|>--- conflicted
+++ resolved
@@ -1,138 +1,132 @@
-using Endatix.Core.Abstractions;
-using Endatix.Core.Infrastructure.Domain;
-using Endatix.Core.Infrastructure.Logging;
-using Endatix.Core.Infrastructure.Messaging;
-using Endatix.Core.Services;
-using Endatix.Framework.Hosting;
-<<<<<<< HEAD
-using Endatix.Infrastructure.Assistant;
-=======
->>>>>>> 66d07beb
-using Endatix.Infrastructure.Data;
-using Endatix.Infrastructure.Email;
-using Endatix.Infrastructure.Identity;
-using Endatix.Infrastructure.Setup;
-using MediatR;
-using Microsoft.Extensions.DependencyInjection;
-using Serilog;
-
-namespace Endatix.Setup;
-
-/// <summary>
-/// Provides extension methods for configuring various services and infrastructure components in the Endatix application.
-/// </summary>
-public static class EndatixAppExtensions
-{
-    /// <summary>
-    /// Adds Serilog logging to the specified <see cref="IEndatixApp"/> instance.
-    /// </summary>
-    /// <param name="endatixApp">The <see cref="IEndatixApp"/> instance to configure.</param>
-    /// <returns>The configured <see cref="IEndatixApp"/> instance.</returns>
-    public static IEndatixApp AddSerilogLogging(this IEndatixApp endatixApp)
-    {
-        endatixApp.WebHostBuilder.Host.UseSerilog((context, loggerConfig) =>
-                loggerConfig.ReadFrom.Configuration(context.Configuration));
-
-        endatixApp.LogSetupInformation("Serilog logging configured");
-
-        return endatixApp;
-    }
-
-    public static IEndatixApp AddDomainServices(this IEndatixApp endatixApp)
-    {
-        endatixApp.Services.AddScoped<IFormService, FormService>();
-
-        return endatixApp;
-    }
-
-    /// <summary>
-    /// Adds domain services to the specified <see cref="IEndatixApp"/> instance.
-    /// </summary>
-    /// <param name="endatixApp">The <see cref="IEndatixApp"/> instance to configure.</param>
-    /// <param name="configuration">The configured <see cref="IEndatixApp"/> instance.</param>
-    /// <returns></returns>
-    public static IEndatixApp AddInfrastructure(this IEndatixApp endatixApp, Action<ConfigurationOptions> configuration)
-    {
-        var setupSettings = new ConfigurationOptions();
-        configuration.Invoke(setupSettings);
-
-        var services = endatixApp.Services;
-
-        services.AddScoped(typeof(IRepository<>), typeof(EfRepository<>));
-        services.AddEmailSender<SendGridEmailSender, SendGridSettings>();
-        services.AddWebHookProcessing();
-
-        endatixApp.AddDataOptions();
-        endatixApp.SetupIdentity(setupSettings);
-<<<<<<< HEAD
-
-        endatixApp.Services.AddOptions<AssistantOptions>()
-                .BindConfiguration(AssistantOptions.SECTION_NAME)
-                .ValidateDataAnnotations()
-                .ValidateOnStart();
-        endatixApp.Services.AddScoped<IAssistantService, AssistantService>();
-=======
->>>>>>> 66d07beb
-
-        return endatixApp;
-    }
-
-    /// <summary>
-    /// Adds infrastructure services to the specified <see cref="IEndatixApp"/> instance, including security and email services, based of specified configuration options.
-    /// </summary>
-    /// <param name="endatixApp">The <see cref="IEndatixApp"/> instance to configure.</param>
-    /// <param name="options">A delegate to configure the infrastructure options.</param>
-    /// <returns>The configured <see cref="IEndatixApp"/> instance.</returns>
-    public static IEndatixApp AddApplicationMessaging(this IEndatixApp endatixApp, Action<MediatRConfigOptions>? options = null)
-    {
-        endatixApp.LogSetupInformation("{Component} infrastructure configuration | {Status}", "MediatR", "Started");
-
-        var meditROptions = new MediatRConfigOptions();
-        options?.Invoke(meditROptions);
-
-        var services = endatixApp.Services;
-        var mediatRAssemblies = new[]
-        {
-            Endatix.Core.AssemblyReference.Assembly
-        };
-
-        if (meditROptions.AdditionalAssemblies.Length != 0)
-        {
-            mediatRAssemblies = [.. mediatRAssemblies, .. meditROptions.AdditionalAssemblies];
-        }
-
-        services.AddMediatR(config =>
-        {
-            config.RegisterServicesFromAssemblies(mediatRAssemblies!);
-            config.NotificationPublisher = new TaskToThreadPoolPublisher();
-            config.NotificationPublisherType = typeof(TaskToThreadPoolPublisher);
-
-        });
-        services.AddScoped<IDomainEventDispatcher, MediatRDomainEventDispatcher>();
-
-        if (meditROptions.IncludeLoggingPipeline)
-        {
-            services.AddScoped(typeof(IPipelineBehavior<,>), typeof(LoggingPipelineBehavior<,>));
-            endatixApp.LogSetupInformation("     >> Registering logging pipeline using the {ClassName} class", typeof(LoggingPipelineBehavior<,>).Name);
-        }
-
-        endatixApp.LogSetupInformation("{Component} infrastructure configuration | {Status}", "MediatR", "Finished");
-
-        return endatixApp;
-    }
-
-    /// <summary>
-    /// Adds data options to the specified <see cref="IEndatixApp"/> instance, based on the configuration options.
-    /// </summary>
-    /// <param name="endatixApp">The <see cref="IEndatixApp"/> instance to configure.</param>
-    /// <returns>The configured <see cref="IEndatixApp"/> instance.</returns>
-    private static IEndatixApp AddDataOptions(this IEndatixApp endatixApp)
-    {
-        endatixApp.Services.AddOptions<DataOptions>()
-            .BindConfiguration(DataOptions.SECTION_NAME)
-            .ValidateDataAnnotations()
-            .ValidateOnStart();
-
-        return endatixApp;
-    }
-}
+using Endatix.Core.Abstractions;
+using Endatix.Core.Infrastructure.Domain;
+using Endatix.Core.Infrastructure.Logging;
+using Endatix.Core.Infrastructure.Messaging;
+using Endatix.Core.Services;
+using Endatix.Framework.Hosting;
+using Endatix.Infrastructure.Assistant;
+using Endatix.Infrastructure.Data;
+using Endatix.Infrastructure.Email;
+using Endatix.Infrastructure.Identity;
+using Endatix.Infrastructure.Setup;
+using MediatR;
+using Microsoft.Extensions.DependencyInjection;
+using Serilog;
+
+namespace Endatix.Setup;
+
+/// <summary>
+/// Provides extension methods for configuring various services and infrastructure components in the Endatix application.
+/// </summary>
+public static class EndatixAppExtensions
+{
+    /// <summary>
+    /// Adds Serilog logging to the specified <see cref="IEndatixApp"/> instance.
+    /// </summary>
+    /// <param name="endatixApp">The <see cref="IEndatixApp"/> instance to configure.</param>
+    /// <returns>The configured <see cref="IEndatixApp"/> instance.</returns>
+    public static IEndatixApp AddSerilogLogging(this IEndatixApp endatixApp)
+    {
+        endatixApp.WebHostBuilder.Host.UseSerilog((context, loggerConfig) =>
+                loggerConfig.ReadFrom.Configuration(context.Configuration));
+
+        endatixApp.LogSetupInformation("Serilog logging configured");
+
+        return endatixApp;
+    }
+
+    public static IEndatixApp AddDomainServices(this IEndatixApp endatixApp)
+    {
+        endatixApp.Services.AddScoped<IFormService, FormService>();
+
+        return endatixApp;
+    }
+
+    /// <summary>
+    /// Adds domain services to the specified <see cref="IEndatixApp"/> instance.
+    /// </summary>
+    /// <param name="endatixApp">The <see cref="IEndatixApp"/> instance to configure.</param>
+    /// <param name="configuration">The configured <see cref="IEndatixApp"/> instance.</param>
+    /// <returns></returns>
+    public static IEndatixApp AddInfrastructure(this IEndatixApp endatixApp, Action<ConfigurationOptions> configuration)
+    {
+        var setupSettings = new ConfigurationOptions();
+        configuration.Invoke(setupSettings);
+
+        var services = endatixApp.Services;
+
+        services.AddScoped(typeof(IRepository<>), typeof(EfRepository<>));
+        services.AddEmailSender<SendGridEmailSender, SendGridSettings>();
+        services.AddWebHookProcessing();
+
+        endatixApp.AddDataOptions();
+        endatixApp.SetupIdentity(setupSettings);
+
+        endatixApp.Services.AddOptions<AssistantOptions>()
+               .BindConfiguration(AssistantOptions.SECTION_NAME)
+               .ValidateDataAnnotations()
+               .ValidateOnStart();
+        endatixApp.Services.AddScoped<IAssistantService, AssistantService>();
+
+        return endatixApp;
+    }
+
+    /// <summary>
+    /// Adds infrastructure services to the specified <see cref="IEndatixApp"/> instance, including security and email services, based of specified configuration options.
+    /// </summary>
+    /// <param name="endatixApp">The <see cref="IEndatixApp"/> instance to configure.</param>
+    /// <param name="options">A delegate to configure the infrastructure options.</param>
+    /// <returns>The configured <see cref="IEndatixApp"/> instance.</returns>
+    public static IEndatixApp AddApplicationMessaging(this IEndatixApp endatixApp, Action<MediatRConfigOptions>? options = null)
+    {
+        endatixApp.LogSetupInformation("{Component} infrastructure configuration | {Status}", "MediatR", "Started");
+
+        var meditROptions = new MediatRConfigOptions();
+        options?.Invoke(meditROptions);
+
+        var services = endatixApp.Services;
+        var mediatRAssemblies = new[]
+        {
+            Endatix.Core.AssemblyReference.Assembly
+        };
+
+        if (meditROptions.AdditionalAssemblies.Length != 0)
+        {
+            mediatRAssemblies = [.. mediatRAssemblies, .. meditROptions.AdditionalAssemblies];
+        }
+
+        services.AddMediatR(config =>
+        {
+            config.RegisterServicesFromAssemblies(mediatRAssemblies!);
+            config.NotificationPublisher = new TaskToThreadPoolPublisher();
+            config.NotificationPublisherType = typeof(TaskToThreadPoolPublisher);
+
+        });
+        services.AddScoped<IDomainEventDispatcher, MediatRDomainEventDispatcher>();
+
+        if (meditROptions.IncludeLoggingPipeline)
+        {
+            services.AddScoped(typeof(IPipelineBehavior<,>), typeof(LoggingPipelineBehavior<,>));
+            endatixApp.LogSetupInformation("     >> Registering logging pipeline using the {ClassName} class", typeof(LoggingPipelineBehavior<,>).Name);
+        }
+
+        endatixApp.LogSetupInformation("{Component} infrastructure configuration | {Status}", "MediatR", "Finished");
+
+        return endatixApp;
+    }
+
+    /// <summary>
+    /// Adds data options to the specified <see cref="IEndatixApp"/> instance, based on the configuration options.
+    /// </summary>
+    /// <param name="endatixApp">The <see cref="IEndatixApp"/> instance to configure.</param>
+    /// <returns>The configured <see cref="IEndatixApp"/> instance.</returns>
+    private static IEndatixApp AddDataOptions(this IEndatixApp endatixApp)
+    {
+        endatixApp.Services.AddOptions<DataOptions>()
+            .BindConfiguration(DataOptions.SECTION_NAME)
+            .ValidateDataAnnotations()
+            .ValidateOnStart();
+
+        return endatixApp;
+    }
+}