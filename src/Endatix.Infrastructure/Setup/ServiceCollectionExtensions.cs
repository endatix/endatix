﻿using Ardalis.GuardClauses;
using Microsoft.Extensions.Logging;
using Endatix.Core.Abstractions;
using Endatix.Core.Features.Email;
using Endatix.Infrastructure.Setup;
<<<<<<< HEAD
=======
using Endatix.Infrastructure.Features.WebHooks;
using Endatix.Core.Features.WebHooks;
using Endatix.Core;
using Polly;
using Microsoft.Extensions.Http.Resilience;
using System.Threading.RateLimiting;
using Polly.Timeout;
using Microsoft.Extensions.Options;
using System.Collections.Immutable;
using System.Net.Sockets;
>>>>>>> 7d123284

namespace Microsoft.Extensions.DependencyInjection;

/// <summary>
/// Extensions to install Endatix.Infrastructure services
/// For all options check <see cref="ConfigurationOptions"/>
/// </summary>
public static class ServiceCollectionExtensions
{
    /// <summary>
    /// Uses the ILoggerFactory to create new logger instance and derive it from teh ServiceCollection's ServiceProvider
    /// </summary>
    /// <param name="services">IServiceCollection services</param>
    /// <param name="loggerName">Name of the logger</param>
    /// <returns>Logger instance</returns>
    public static ILogger CreateLogger(this IServiceCollection services, string loggerName)
    {
        Guard.Against.NullOrEmpty(services);
        Guard.Against.NullOrEmpty(loggerName);

        var serviceProvider = services.BuildServiceProvider();

        var logger = serviceProvider.GetRequiredService<ILoggerFactory>().CreateLogger(loggerName);
        return logger;
    }

    /// <summary>
    /// Add specific Email sender implementation, which will also register configuration for the AppSettings and configure the DI container
    /// </summary>
    /// <typeparam name="TEmailSender">Must implement <c>IEmailSender</c> & <c>IHasInstallLogic</c></typeparam>
    /// <typeparam name="TSettings">The POCO class that will be used for storing the configuration</typeparam>
    /// <param name="services"></param>
    /// <returns>Services ready to follow the AddServices pattern</returns>
    public static IServiceCollection AddEmailSender<TEmailSender, TSettings>(this IServiceCollection services)
           where TEmailSender : class, IEmailSender, IHasConfigSection<TSettings>
           where TSettings : class
    {
        // Configure settings
        services.AddOptions<TSettings>()
                .BindConfiguration($"Email:{typeof(TSettings).Name}")
                .ValidateDataAnnotations();

        // Register the email sender and invoke the initialization delegate
        if (typeof(IPluginInitializer).IsAssignableFrom(typeof(TEmailSender)))
        {
            var initializer = typeof(TEmailSender).GetProperty(nameof(IPluginInitializer.InitializationDelegate))?.GetValue(null) as Action<IServiceCollection>;

            initializer?.Invoke(services);
        }

        services.AddScoped<IEmailSender, TEmailSender>();

        return services;
    }

    /// <summary>
    /// Using this will register centralized MediatR pipeline logic based of the LoggingPipelineBehavior class
    /// </summary>
    /// <param name="options">MediatRConfigOptions options</param>
    /// <returns>The updated MediatRConfigOptions</returns>
    public static MediatRConfigOptions UsePipelineLogging(this MediatRConfigOptions options)
    {
        options.IncludeLoggingPipeline = true;
        return options;
    }

    /// <summary>
    /// This method adds WebHook processing services to the specified <see cref="IServiceCollection"/> instance.
    /// </summary>
    /// <param name="services">The <see cref="IServiceCollection"/> instance to configure.</param>
    /// <returns>The configured <see cref="IServiceCollection"/> instance.</returns>
    public static IServiceCollection AddWebHookProcessing(this IServiceCollection services)
    {
        services.AddOptions<WebHookSettings>()
               .BindConfiguration("Endatix:WebHooks")
               .ValidateDataAnnotations();
        services.AddSingleton<IBackgroundTasksQueue, BackgroundTasksQueue>();
        services.AddSingleton(typeof(IWebHookService), typeof(BackgroundTaskWebHookService));
        services.AddHostedService<WebHookBackgroundWorker>();
        services.AddHttpClient<WebHookServer>((serviceProvider, client) =>
               {
                   var webHookSettings = serviceProvider.GetRequiredService<IOptions<WebHookSettings>>().Value;

                   client.Timeout = TimeSpan.FromSeconds(webHookSettings.ServerSettings.PipelineTimeoutInSeconds);
                   client.DefaultRequestHeaders.UserAgent.ParseAdd(WebHookRequestHeaders.Constants.ENDATIX_USER_AGENT);
               })
               .AddResilienceHandler("webhook-resilience", static (builder, context) =>
               {
                   var webHookSettings = context.ServiceProvider.GetRequiredService<IOptions<WebHookSettings>>().Value;

                   var exceptionsToHandle = new[]
                    {
                        typeof(TimeoutRejectedException),
                        typeof(SocketException),
                        typeof(HttpRequestException),
                    }.ToImmutableArray();

                   builder.AddRetry(new HttpRetryStrategyOptions
                   {
                       BackoffType = DelayBackoffType.Exponential,
                       Delay = TimeSpan.FromSeconds(webHookSettings.ServerSettings.Delay),
                       MaxRetryAttempts = webHookSettings.ServerSettings.RetryAttempts,
                       UseJitter = true,
                       ShouldHandle = ex => new ValueTask<bool>(exceptionsToHandle.Contains(ex.GetType()) || ex.Outcome.Result?.IsSuccessStatusCode == false)
                   });
                   builder.AddTimeout(TimeSpan.FromSeconds(webHookSettings.ServerSettings.AttemptTimeoutInSeconds));
                   builder.AddConcurrencyLimiter(new ConcurrencyLimiterOptions
                   {
                       PermitLimit = webHookSettings.ServerSettings.MaxConcurrentRequests,
                       QueueLimit = webHookSettings.ServerSettings.MaxQueueSize
                   });
               });

        return services;
    }
}
<|MERGE_RESOLUTION|>--- conflicted
+++ resolved
@@ -1,134 +1,131 @@
-﻿using Ardalis.GuardClauses;
-using Microsoft.Extensions.Logging;
-using Endatix.Core.Abstractions;
-using Endatix.Core.Features.Email;
-using Endatix.Infrastructure.Setup;
-<<<<<<< HEAD
-=======
-using Endatix.Infrastructure.Features.WebHooks;
-using Endatix.Core.Features.WebHooks;
-using Endatix.Core;
-using Polly;
-using Microsoft.Extensions.Http.Resilience;
-using System.Threading.RateLimiting;
-using Polly.Timeout;
-using Microsoft.Extensions.Options;
-using System.Collections.Immutable;
-using System.Net.Sockets;
->>>>>>> 7d123284
-
-namespace Microsoft.Extensions.DependencyInjection;
-
-/// <summary>
-/// Extensions to install Endatix.Infrastructure services
-/// For all options check <see cref="ConfigurationOptions"/>
-/// </summary>
-public static class ServiceCollectionExtensions
-{
-    /// <summary>
-    /// Uses the ILoggerFactory to create new logger instance and derive it from teh ServiceCollection's ServiceProvider
-    /// </summary>
-    /// <param name="services">IServiceCollection services</param>
-    /// <param name="loggerName">Name of the logger</param>
-    /// <returns>Logger instance</returns>
-    public static ILogger CreateLogger(this IServiceCollection services, string loggerName)
-    {
-        Guard.Against.NullOrEmpty(services);
-        Guard.Against.NullOrEmpty(loggerName);
-
-        var serviceProvider = services.BuildServiceProvider();
-
-        var logger = serviceProvider.GetRequiredService<ILoggerFactory>().CreateLogger(loggerName);
-        return logger;
-    }
-
-    /// <summary>
-    /// Add specific Email sender implementation, which will also register configuration for the AppSettings and configure the DI container
-    /// </summary>
-    /// <typeparam name="TEmailSender">Must implement <c>IEmailSender</c> & <c>IHasInstallLogic</c></typeparam>
-    /// <typeparam name="TSettings">The POCO class that will be used for storing the configuration</typeparam>
-    /// <param name="services"></param>
-    /// <returns>Services ready to follow the AddServices pattern</returns>
-    public static IServiceCollection AddEmailSender<TEmailSender, TSettings>(this IServiceCollection services)
-           where TEmailSender : class, IEmailSender, IHasConfigSection<TSettings>
-           where TSettings : class
-    {
-        // Configure settings
-        services.AddOptions<TSettings>()
-                .BindConfiguration($"Email:{typeof(TSettings).Name}")
-                .ValidateDataAnnotations();
-
-        // Register the email sender and invoke the initialization delegate
-        if (typeof(IPluginInitializer).IsAssignableFrom(typeof(TEmailSender)))
-        {
-            var initializer = typeof(TEmailSender).GetProperty(nameof(IPluginInitializer.InitializationDelegate))?.GetValue(null) as Action<IServiceCollection>;
-
-            initializer?.Invoke(services);
-        }
-
-        services.AddScoped<IEmailSender, TEmailSender>();
-
-        return services;
-    }
-
-    /// <summary>
-    /// Using this will register centralized MediatR pipeline logic based of the LoggingPipelineBehavior class
-    /// </summary>
-    /// <param name="options">MediatRConfigOptions options</param>
-    /// <returns>The updated MediatRConfigOptions</returns>
-    public static MediatRConfigOptions UsePipelineLogging(this MediatRConfigOptions options)
-    {
-        options.IncludeLoggingPipeline = true;
-        return options;
-    }
-
-    /// <summary>
-    /// This method adds WebHook processing services to the specified <see cref="IServiceCollection"/> instance.
-    /// </summary>
-    /// <param name="services">The <see cref="IServiceCollection"/> instance to configure.</param>
-    /// <returns>The configured <see cref="IServiceCollection"/> instance.</returns>
-    public static IServiceCollection AddWebHookProcessing(this IServiceCollection services)
-    {
-        services.AddOptions<WebHookSettings>()
-               .BindConfiguration("Endatix:WebHooks")
-               .ValidateDataAnnotations();
-        services.AddSingleton<IBackgroundTasksQueue, BackgroundTasksQueue>();
-        services.AddSingleton(typeof(IWebHookService), typeof(BackgroundTaskWebHookService));
-        services.AddHostedService<WebHookBackgroundWorker>();
-        services.AddHttpClient<WebHookServer>((serviceProvider, client) =>
-               {
-                   var webHookSettings = serviceProvider.GetRequiredService<IOptions<WebHookSettings>>().Value;
-
-                   client.Timeout = TimeSpan.FromSeconds(webHookSettings.ServerSettings.PipelineTimeoutInSeconds);
-                   client.DefaultRequestHeaders.UserAgent.ParseAdd(WebHookRequestHeaders.Constants.ENDATIX_USER_AGENT);
-               })
-               .AddResilienceHandler("webhook-resilience", static (builder, context) =>
-               {
-                   var webHookSettings = context.ServiceProvider.GetRequiredService<IOptions<WebHookSettings>>().Value;
-
-                   var exceptionsToHandle = new[]
-                    {
-                        typeof(TimeoutRejectedException),
-                        typeof(SocketException),
-                        typeof(HttpRequestException),
-                    }.ToImmutableArray();
-
-                   builder.AddRetry(new HttpRetryStrategyOptions
-                   {
-                       BackoffType = DelayBackoffType.Exponential,
-                       Delay = TimeSpan.FromSeconds(webHookSettings.ServerSettings.Delay),
-                       MaxRetryAttempts = webHookSettings.ServerSettings.RetryAttempts,
-                       UseJitter = true,
-                       ShouldHandle = ex => new ValueTask<bool>(exceptionsToHandle.Contains(ex.GetType()) || ex.Outcome.Result?.IsSuccessStatusCode == false)
-                   });
-                   builder.AddTimeout(TimeSpan.FromSeconds(webHookSettings.ServerSettings.AttemptTimeoutInSeconds));
-                   builder.AddConcurrencyLimiter(new ConcurrencyLimiterOptions
-                   {
-                       PermitLimit = webHookSettings.ServerSettings.MaxConcurrentRequests,
-                       QueueLimit = webHookSettings.ServerSettings.MaxQueueSize
-                   });
-               });
-
-        return services;
-    }
-}
+﻿using Ardalis.GuardClauses;
+using Microsoft.Extensions.Logging;
+using Endatix.Core.Abstractions;
+using Endatix.Core.Features.Email;
+using Endatix.Infrastructure.Setup;
+using Endatix.Infrastructure.Features.WebHooks;
+using Endatix.Core.Features.WebHooks;
+using Endatix.Core;
+using Polly;
+using Microsoft.Extensions.Http.Resilience;
+using System.Threading.RateLimiting;
+using Polly.Timeout;
+using Microsoft.Extensions.Options;
+using System.Collections.Immutable;
+using System.Net.Sockets;
+
+namespace Microsoft.Extensions.DependencyInjection;
+
+/// <summary>
+/// Extensions to install Endatix.Infrastructure services
+/// For all options check <see cref="ConfigurationOptions"/>
+/// </summary>
+public static class ServiceCollectionExtensions
+{
+    /// <summary>
+    /// Uses the ILoggerFactory to create new logger instance and derive it from teh ServiceCollection's ServiceProvider
+    /// </summary>
+    /// <param name="services">IServiceCollection services</param>
+    /// <param name="loggerName">Name of the logger</param>
+    /// <returns>Logger instance</returns>
+    public static ILogger CreateLogger(this IServiceCollection services, string loggerName)
+    {
+        Guard.Against.NullOrEmpty(services);
+        Guard.Against.NullOrEmpty(loggerName);
+
+        var serviceProvider = services.BuildServiceProvider();
+
+        var logger = serviceProvider.GetRequiredService<ILoggerFactory>().CreateLogger(loggerName);
+        return logger;
+    }
+
+    /// <summary>
+    /// Add specific Email sender implementation, which will also register configuration for the AppSettings and configure the DI container
+    /// </summary>
+    /// <typeparam name="TEmailSender">Must implement <c>IEmailSender</c> & <c>IHasInstallLogic</c></typeparam>
+    /// <typeparam name="TSettings">The POCO class that will be used for storing the configuration</typeparam>
+    /// <param name="services"></param>
+    /// <returns>Services ready to follow the AddServices pattern</returns>
+    public static IServiceCollection AddEmailSender<TEmailSender, TSettings>(this IServiceCollection services)
+           where TEmailSender : class, IEmailSender, IHasConfigSection<TSettings>
+           where TSettings : class
+    {
+        // Configure settings
+        services.AddOptions<TSettings>()
+                .BindConfiguration($"Email:{typeof(TSettings).Name}")
+                .ValidateDataAnnotations();
+
+        // Register the email sender and invoke the initialization delegate
+        if (typeof(IPluginInitializer).IsAssignableFrom(typeof(TEmailSender)))
+        {
+            var initializer = typeof(TEmailSender).GetProperty(nameof(IPluginInitializer.InitializationDelegate))?.GetValue(null) as Action<IServiceCollection>;
+
+            initializer?.Invoke(services);
+        }
+
+        services.AddScoped<IEmailSender, TEmailSender>();
+
+        return services;
+    }
+
+    /// <summary>
+    /// Using this will register centralized MediatR pipeline logic based of the LoggingPipelineBehavior class
+    /// </summary>
+    /// <param name="options">MediatRConfigOptions options</param>
+    /// <returns>The updated MediatRConfigOptions</returns>
+    public static MediatRConfigOptions UsePipelineLogging(this MediatRConfigOptions options)
+    {
+        options.IncludeLoggingPipeline = true;
+        return options;
+    }
+
+    /// <summary>
+    /// This method adds WebHook processing services to the specified <see cref="IServiceCollection"/> instance.
+    /// </summary>
+    /// <param name="services">The <see cref="IServiceCollection"/> instance to configure.</param>
+    /// <returns>The configured <see cref="IServiceCollection"/> instance.</returns>
+    public static IServiceCollection AddWebHookProcessing(this IServiceCollection services)
+    {
+        services.AddOptions<WebHookSettings>()
+               .BindConfiguration("Endatix:WebHooks")
+               .ValidateDataAnnotations();
+        services.AddSingleton<IBackgroundTasksQueue, BackgroundTasksQueue>();
+        services.AddSingleton(typeof(IWebHookService), typeof(BackgroundTaskWebHookService));
+        services.AddHostedService<WebHookBackgroundWorker>();
+        services.AddHttpClient<WebHookServer>((serviceProvider, client) =>
+               {
+                   var webHookSettings = serviceProvider.GetRequiredService<IOptions<WebHookSettings>>().Value;
+
+                   client.Timeout = TimeSpan.FromSeconds(webHookSettings.ServerSettings.PipelineTimeoutInSeconds);
+                   client.DefaultRequestHeaders.UserAgent.ParseAdd(WebHookRequestHeaders.Constants.ENDATIX_USER_AGENT);
+               })
+               .AddResilienceHandler("webhook-resilience", static (builder, context) =>
+               {
+                   var webHookSettings = context.ServiceProvider.GetRequiredService<IOptions<WebHookSettings>>().Value;
+
+                   var exceptionsToHandle = new[]
+                    {
+                        typeof(TimeoutRejectedException),
+                        typeof(SocketException),
+                        typeof(HttpRequestException),
+                    }.ToImmutableArray();
+
+                   builder.AddRetry(new HttpRetryStrategyOptions
+                   {
+                       BackoffType = DelayBackoffType.Exponential,
+                       Delay = TimeSpan.FromSeconds(webHookSettings.ServerSettings.Delay),
+                       MaxRetryAttempts = webHookSettings.ServerSettings.RetryAttempts,
+                       UseJitter = true,
+                       ShouldHandle = ex => new ValueTask<bool>(exceptionsToHandle.Contains(ex.GetType()) || ex.Outcome.Result?.IsSuccessStatusCode == false)
+                   });
+                   builder.AddTimeout(TimeSpan.FromSeconds(webHookSettings.ServerSettings.AttemptTimeoutInSeconds));
+                   builder.AddConcurrencyLimiter(new ConcurrencyLimiterOptions
+                   {
+                       PermitLimit = webHookSettings.ServerSettings.MaxConcurrentRequests,
+                       QueueLimit = webHookSettings.ServerSettings.MaxQueueSize
+                   });
+               });
+
+        return services;
+    }
+}