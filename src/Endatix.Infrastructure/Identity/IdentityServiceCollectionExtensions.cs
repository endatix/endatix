using System.IdentityModel.Tokens.Jwt;
using Endatix.Core.Abstractions;
using Endatix.Core.Entities.Identity;
using Endatix.Core.Infrastructure.Domain;
using Endatix.Framework.Configuration;
using Endatix.Infrastructure.Identity.Authentication;
using Endatix.Infrastructure.Identity.Authentication.Extensions;
using Endatix.Infrastructure.Identity.Users;
using Endatix.Infrastructure.Identity.EmailVerification;
using Microsoft.AspNetCore.Identity;
using Microsoft.Extensions.Configuration;
using Microsoft.Extensions.DependencyInjection;
using Endatix.Infrastructure.Features.Account;
using Endatix.Core.Abstractions.Account;

namespace Endatix.Infrastructure.Identity;

/// <summary>
/// Extension methods for configuring identity services in the dependency injection container.
/// </summary>
public static class IdentityServiceCollectionExtensions
{
    private const int DEFAULT_PASSWORD_RESET_TOKEN_EXPIRATION_IN_MINUTES = 120;

    /// <summary>
    /// Adds default identity configuration to the service collection.
    /// </summary>
    /// <param name="services">The service collection.</param>
    /// <returns>The service collection for chaining.</returns>
    public static IServiceCollection AddIdentityConfiguration(this IServiceCollection services)
    {
        return services.AddIdentityConfiguration(new ConfigurationOptions());
    }

    /// <summary>
    /// Adds identity configuration with custom options to the service collection.
    /// </summary>
    /// <param name="services">The service collection.</param>
    /// <param name="options">The custom configuration options.</param>
    /// <returns>The service collection for chaining.</returns>
    public static IServiceCollection AddIdentityConfiguration(this IServiceCollection services, ConfigurationOptions options)
    {
        // Register essential identity services
        services.AddEndatixIdentityEssentialServices();

        services.AddIdentityCore<AppUser>(identityOptions =>
                {
                    identityOptions.ClaimsIdentity.UserIdClaimType = JwtRegisteredClaimNames.Sub;
                    // identityOptions.Password.RequireDigit = true;
                    // identityOptions.Password.RequireLowercase = true;
                    // identityOptions.Password.RequireUppercase = true;
                    // identityOptions.Password.RequireNonAlphanumeric = true;
                    // identityOptions.Password.RequiredLength = 8;

                    // identityOptions.SignIn.RequireConfirmedEmail = true;
                    // identityOptions.User.RequireUniqueEmail = true;
                })
                .AddRoles<AppRole>()
                .AddEntityFrameworkStores<AppIdentityDbContext>()
                .AddDefaultTokenProviders();

        services.Configure<DataProtectionTokenProviderOptions>(options =>
        {
            options.TokenLifespan = TimeSpan.FromMinutes(DEFAULT_PASSWORD_RESET_TOKEN_EXPIRATION_IN_MINUTES);
        });

        if (options.InitialUserSettings != null)
        {
            services.Configure<InitialUserOptions>(config =>
            {
                config.Email = options.InitialUserSettings.Email;
                config.Password = options.InitialUserSettings.Password;
            });
        }

        return services;
    }

    /// <summary>
    /// Adds essential Endatix identity services that are required regardless of how the application is configured.
    /// </summary>
    /// <param name="services">The service collection.</param>
    /// <returns>The service collection for chaining.</returns>
    public static IServiceCollection AddEndatixIdentityEssentialServices(this IServiceCollection services)
    {
        // Register essential identity services
        services.AddScoped<IAuthService, AuthService>();
        services.AddScoped<IUserService, AppUserService>();
        services.AddScoped<IUserContext, UserContext>();
        services.AddScoped<IUserRegistrationService, AppUserRegistrationService>();
        services.AddScoped<IEmailVerificationService, EmailVerificationService>();
<<<<<<< HEAD
        
        // Register authentication provider system
        services.AddAuthenticationProviders();
        services.AddBuiltInAuthenticationProviders();
        
        // Register auth scheme selector for JWT token routing (now using provider registry)
=======

        // Register auth scheme selector for JWT token routing
>>>>>>> d82156cd
        services.AddSingleton<IAuthSchemeSelector, DefaultAuthSchemeSelector>();
        services.AddScoped<IUserPasswordManageService, UserPasswordManageService>();

        // Register email verification options
        services.AddOptions<EmailVerificationOptions>()
            .BindConfiguration(EndatixOptionsBase.GetSectionName<EmailVerificationOptions>())
            .ValidateDataAnnotations()
            .ValidateOnStart();

        // Register EmailVerificationToken repository to use AppIdentityDbContext
        services.AddScoped<IRepository<EmailVerificationToken>, EmailVerificationTokenRepository>();

        return services;
    }

    /// <summary>
    /// Registers JWT-specific identity services that are required for token-based authentication.
    /// This method is called by the EndatixSecurityBuilder when JWT authentication is enabled.
    /// </summary>
    /// <param name="services">The service collection.</param>
    /// <param name="configuration">The configuration object containing JWT settings.</param>
    /// <returns>The service collection for chaining.</returns>
    public static IServiceCollection AddEndatixJwtServices(this IServiceCollection services, IConfiguration configuration)
    {
        // Register JWT options
        services.AddOptions<JwtOptions>()
                .BindConfiguration(JwtOptions.SECTION_NAME)
                .ValidateDataAnnotations()
                .ValidateOnStart();

        // Register token service
        services.AddScoped<IUserTokenService, JwtTokenService>();

        return services;
    }
}<|MERGE_RESOLUTION|>--- conflicted
+++ resolved
@@ -89,17 +89,12 @@
         services.AddScoped<IUserContext, UserContext>();
         services.AddScoped<IUserRegistrationService, AppUserRegistrationService>();
         services.AddScoped<IEmailVerificationService, EmailVerificationService>();
-<<<<<<< HEAD
-        
+
         // Register authentication provider system
         services.AddAuthenticationProviders();
         services.AddBuiltInAuthenticationProviders();
-        
+
         // Register auth scheme selector for JWT token routing (now using provider registry)
-=======
-
-        // Register auth scheme selector for JWT token routing
->>>>>>> d82156cd
         services.AddSingleton<IAuthSchemeSelector, DefaultAuthSchemeSelector>();
         services.AddScoped<IUserPasswordManageService, UserPasswordManageService>();
 
