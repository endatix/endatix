using System.IdentityModel.Tokens.Jwt;
using Endatix.Core.Abstractions;
using Endatix.Core.Entities.Identity;
using Endatix.Core.Infrastructure.Domain;
using Endatix.Framework.Configuration;
using Endatix.Infrastructure.Identity.Authentication;
using Endatix.Infrastructure.Identity.Users;
using Endatix.Infrastructure.Identity.EmailVerification;
using Endatix.Infrastructure.Identity.Authorization;
using Microsoft.AspNetCore.Identity;
using Microsoft.Extensions.Configuration;
using Microsoft.Extensions.DependencyInjection;
using Endatix.Infrastructure.Features.Account;
using Endatix.Core.Abstractions.Account;
using Microsoft.AspNetCore.Authentication;
<<<<<<< HEAD
using Microsoft.AspNetCore.Authorization;
=======
>>>>>>> 30ba7f22
using Endatix.Infrastructure.Identity.Services;

namespace Endatix.Infrastructure.Identity;

/// <summary>
/// Extension methods for configuring identity services in the dependency injection container.
/// </summary>
public static class IdentityServiceCollectionExtensions
{
    private const int DEFAULT_PASSWORD_RESET_TOKEN_EXPIRATION_IN_MINUTES = 120;

    /// <summary>
    /// Adds identity configuration with custom options to the service collection.
    /// </summary>
    /// <param name="services">The service collection.</param>
    /// <param name="options">The custom configuration options.</param>
    /// <returns>The service collection for chaining.</returns>
    public static IServiceCollection AddIdentityConfiguration(this IServiceCollection services, ConfigurationOptions options)
    {
        services.AddIdentityCore<AppUser>(identityOptions =>
                {
                    identityOptions.ClaimsIdentity.UserIdClaimType = JwtRegisteredClaimNames.Sub;
                    // identityOptions.Password.RequireDigit = true;
                    // identityOptions.Password.RequireLowercase = true;
                    // identityOptions.Password.RequireUppercase = true;
                    // identityOptions.Password.RequireNonAlphanumeric = true;
                    // identityOptions.Password.RequiredLength = 8;

                    // identityOptions.SignIn.RequireConfirmedEmail = true;
                    // identityOptions.User.RequireUniqueEmail = true;
                })
                .AddRoles<AppRole>()
                .AddEntityFrameworkStores<AppIdentityDbContext>()
                .AddDefaultTokenProviders();

        services.Configure<DataProtectionTokenProviderOptions>(options =>
        {
            options.TokenLifespan = TimeSpan.FromMinutes(DEFAULT_PASSWORD_RESET_TOKEN_EXPIRATION_IN_MINUTES);
        });

        if (options.InitialUserSettings != null)
        {
            services.Configure<InitialUserOptions>(config =>
            {
                config.Email = options.InitialUserSettings.Email;
                config.Password = options.InitialUserSettings.Password;
            });
        }

        return services;
    }

    /// <summary>
    /// Adds all Endatix security infrastructure services (identity, authentication, JWT, authorization).
    /// This replaces AddEndatixIdentityEssentialServices and AddEndatixJwtServices.
    /// </summary>
    /// <param name="services">The service collection.</param>
    /// <param name="configuration">The configuration.</param>
    /// <returns>The service collection for chaining.</returns>
    public static IServiceCollection AddEndatixSecurityServices(this IServiceCollection services, IConfiguration configuration)
    {
        // Register essential identity services
        services.AddScoped<IAuthService, AuthService>();
        services.AddScoped<IUserService, AppUserService>();
        services.AddScoped<IUserContext, UserContext>();
        services.AddScoped<IPermissionService, PermissionService>();
        
        // Register claims transformation to enrich JWT with permissions and roles from database
        services.AddTransient<IClaimsTransformation, JwtClaimsTransformer>();

        services.AddHttpContextAccessor();
        services.AddMemoryCache(); // For entity ownership caching
        services.AddScoped<IAuthorizationHandler, PermissionsHandler>();

        // Register security related domain services
        services.AddScoped<IUserRegistrationService, AppUserRegistrationService>();
        services.AddScoped<IEmailVerificationService, EmailVerificationService>();
        services.AddScoped<IUserPasswordManageService, UserPasswordManageService>();
        services.AddScoped<IUserTokenService, JwtTokenService>();
        services.AddScoped<IRepository<EmailVerificationToken>, EmailVerificationTokenRepository>();

        // Register email verification options
        services.AddOptions<EmailVerificationOptions>()
            .BindConfiguration(EndatixOptionsBase.GetSectionName<EmailVerificationOptions>())
            .ValidateDataAnnotations()
            .ValidateOnStart();

        // Register Auth Options
        services.AddOptions<AuthOptions>()
                .BindConfiguration(AuthOptions.SECTION_NAME)
                .ValidateDataAnnotations()
                .ValidateOnStart();

        return services;
    }
}<|MERGE_RESOLUTION|>--- conflicted
+++ resolved
@@ -13,10 +13,6 @@
 using Endatix.Infrastructure.Features.Account;
 using Endatix.Core.Abstractions.Account;
 using Microsoft.AspNetCore.Authentication;
-<<<<<<< HEAD
-using Microsoft.AspNetCore.Authorization;
-=======
->>>>>>> 30ba7f22
 using Endatix.Infrastructure.Identity.Services;
 
 namespace Endatix.Infrastructure.Identity;
@@ -83,7 +79,7 @@
         services.AddScoped<IUserService, AppUserService>();
         services.AddScoped<IUserContext, UserContext>();
         services.AddScoped<IPermissionService, PermissionService>();
-        
+
         // Register claims transformation to enrich JWT with permissions and roles from database
         services.AddTransient<IClaimsTransformation, JwtClaimsTransformer>();
 
