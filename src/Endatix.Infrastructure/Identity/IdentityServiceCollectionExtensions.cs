using System.IdentityModel.Tokens.Jwt;
using Endatix.Core.Abstractions;
using Endatix.Core.Entities.Identity;
using Endatix.Core.Infrastructure.Domain;
using Endatix.Framework.Configuration;
using Endatix.Infrastructure.Identity.Authentication;
using Endatix.Infrastructure.Identity.Users;
using Endatix.Infrastructure.Identity.EmailVerification;
using Microsoft.AspNetCore.Identity;
using Microsoft.Extensions.Configuration;
using Microsoft.Extensions.DependencyInjection;
using Endatix.Infrastructure.Features.Account;
using Endatix.Core.Abstractions.Account;

namespace Endatix.Infrastructure.Identity;

/// <summary>
/// Extension methods for configuring identity services in the dependency injection container.
/// </summary>
public static class IdentityServiceCollectionExtensions
{
    private const int DEFAULT_PASSWORD_RESET_TOKEN_EXPIRATION_IN_MINUTES = 120;

    /// <summary>
    /// Adds default identity configuration to the service collection.
    /// </summary>
    /// <param name="services">The service collection.</param>
    /// <returns>The service collection for chaining.</returns>
    public static IServiceCollection AddIdentityConfiguration(this IServiceCollection services)
    {
        return services.AddIdentityConfiguration(new ConfigurationOptions());
    }

    /// <summary>
    /// Adds identity configuration with custom options to the service collection.
    /// </summary>
    /// <param name="services">The service collection.</param>
    /// <param name="options">The custom configuration options.</param>
    /// <returns>The service collection for chaining.</returns>
    public static IServiceCollection AddIdentityConfiguration(this IServiceCollection services, ConfigurationOptions options)
    {
        // Register essential identity services
        services.AddEndatixIdentityEssentialServices();

        services.AddIdentityCore<AppUser>(identityOptions =>
                {
                    identityOptions.ClaimsIdentity.UserIdClaimType = JwtRegisteredClaimNames.Sub;
                    // identityOptions.Password.RequireDigit = true;
                    // identityOptions.Password.RequireLowercase = true;
                    // identityOptions.Password.RequireUppercase = true;
                    // identityOptions.Password.RequireNonAlphanumeric = true;
                    // identityOptions.Password.RequiredLength = 8;

                    // identityOptions.SignIn.RequireConfirmedEmail = true;
                    // identityOptions.User.RequireUniqueEmail = true;
                })
                .AddRoles<AppRole>()
                .AddEntityFrameworkStores<AppIdentityDbContext>()
                .AddDefaultTokenProviders();

        services.Configure<DataProtectionTokenProviderOptions>(options =>
        {
            options.TokenLifespan = TimeSpan.FromMinutes(DEFAULT_PASSWORD_RESET_TOKEN_EXPIRATION_IN_MINUTES);
        });

        if (options.InitialUserSettings != null)
        {
            services.Configure<InitialUserOptions>(config =>
            {
                config.Email = options.InitialUserSettings.Email;
                config.Password = options.InitialUserSettings.Password;
            });
        }

        return services;
    }

    /// <summary>
    /// Adds essential Endatix identity services that are required regardless of how the application is configured.
    /// </summary>
    /// <param name="services">The service collection.</param>
    /// <returns>The service collection for chaining.</returns>
    public static IServiceCollection AddEndatixIdentityEssentialServices(this IServiceCollection services)
    {
        // Register essential identity services
        services.AddScoped<IAuthService, AuthService>();
        services.AddScoped<IUserService, AppUserService>();
        services.AddScoped<IUserContext, UserContext>();
        services.AddScoped<IUserRegistrationService, AppUserRegistrationService>();
        services.AddScoped<IEmailVerificationService, EmailVerificationService>();
<<<<<<< HEAD
        
        // Register auth scheme selector for JWT token routing
        services.AddSingleton<IAuthSchemeSelector, DefaultAuthSchemeSelector>();
=======
        services.AddScoped<IUserPasswordManageService, UserPasswordManageService>();
>>>>>>> 64f046ea

        // Register email verification options
        services.AddOptions<EmailVerificationOptions>()
            .BindConfiguration(EndatixOptionsBase.GetSectionName<EmailVerificationOptions>())
            .ValidateDataAnnotations()
            .ValidateOnStart();

        // Register EmailVerificationToken repository to use AppIdentityDbContext
        services.AddScoped<IRepository<EmailVerificationToken>, EmailVerificationTokenRepository>();

        return services;
    }

    /// <summary>
    /// Registers JWT-specific identity services that are required for token-based authentication.
    /// This method is called by the EndatixSecurityBuilder when JWT authentication is enabled.
    /// </summary>
    /// <param name="services">The service collection.</param>
    /// <param name="configuration">The configuration object containing JWT settings.</param>
    /// <returns>The service collection for chaining.</returns>
    public static IServiceCollection AddEndatixJwtServices(this IServiceCollection services, IConfiguration configuration)
    {
        // Register JWT options
        services.AddOptions<JwtOptions>()
                .BindConfiguration(JwtOptions.SECTION_NAME)
                .ValidateDataAnnotations()
                .ValidateOnStart();

        // Register token service
        services.AddScoped<IUserTokenService, JwtTokenService>();

        return services;
    }
}<|MERGE_RESOLUTION|>--- conflicted
+++ resolved
@@ -88,13 +88,10 @@
         services.AddScoped<IUserContext, UserContext>();
         services.AddScoped<IUserRegistrationService, AppUserRegistrationService>();
         services.AddScoped<IEmailVerificationService, EmailVerificationService>();
-<<<<<<< HEAD
         
         // Register auth scheme selector for JWT token routing
         services.AddSingleton<IAuthSchemeSelector, DefaultAuthSchemeSelector>();
-=======
         services.AddScoped<IUserPasswordManageService, UserPasswordManageService>();
->>>>>>> 64f046ea
 
         // Register email verification options
         services.AddOptions<EmailVerificationOptions>()
