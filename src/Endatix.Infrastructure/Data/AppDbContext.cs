--- conflicted
+++ resolved
@@ -20,8 +20,6 @@
 
     public DbSet<FormDefinition> FormDefinitions { get; set; }
 
-<<<<<<< HEAD
-=======
     public DbSet<Submission> Submissions { get; set; }
 
     public override void AddRange(IEnumerable<object> entities)
@@ -34,7 +32,6 @@
         base.AddRange(entities);
     }
 
->>>>>>> ec694a27
     protected override void OnModelCreating(ModelBuilder builder)
     {
         builder.Ignore<Token>();
@@ -76,18 +73,18 @@
             {
                 case EntityState.Added:
                     // Generate an id if necessary
-                    if (entry.CurrentValues.Properties.Any(p => p.Name == "Id") && 
+                    if (entry.CurrentValues.Properties.Any(p => p.Name == "Id") &&
                         entry.CurrentValues["Id"] is default(long))
                     {
                         entry.CurrentValues["Id"] = _idGenerator.CreateId();
                     }
-                    
+
                     // Set the CreatedAt value
                     if (entry.CurrentValues.Properties.Any(p => p.Name == "CreatedAt"))
                     {
                         entry.CurrentValues["CreatedAt"] = DateTime.UtcNow;
                     }
-                    
+
                     break;
                 case EntityState.Modified:
                     // Set the ModifiedAt value
@@ -95,7 +92,7 @@
                     {
                         entry.CurrentValues["ModifiedAt"] = DateTime.UtcNow;
                     }
-                    
+
                     break;
             }
         }
