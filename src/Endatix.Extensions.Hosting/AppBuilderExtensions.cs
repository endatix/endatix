using Endatix.Framework.Hosting;
using Microsoft.AspNetCore.Builder;
using Serilog;
using Serilog.Events;

namespace Endatix.Setup;

/// <summary>
/// Provides extension methods for configuring Endatix-specific middleware in the application pipeline.
/// </summary>
public static class AppBuilderExtensions
{
    /// <summary>
    /// Adds Endatix-specific middleware to the application's request processing pipeline.
    /// </summary>
    /// <param name="app">The <see cref="WebApplication"/> instance to configure.</param>
    /// <returns>An <see cref="IEndatixMiddleware"/> instance representing the configured middleware.</returns>
    public static IEndatixMiddleware UseEndatixMiddleware(this WebApplication app)
    {
        app.UseHsts();
        app.UseHttpsRedirection();
        app.UseAuthentication();
        app.UseAuthorization();

        app.UseSerilogRequestLogging(options =>
        {
            options.GetLevel = (httpContext, elapsed, ex) =>
            {
                if (httpContext.Request.Path.StartsWithSegments("/healthz"))
                {
                    return LogEventLevel.Verbose;
                }

                return LogEventLevel.Information;
            };
        });

        app.ApplyDbMigrations();
<<<<<<< HEAD
=======
        app.SeedInitialUser();
>>>>>>> 66d07beb

        var middleware = new EndatixMiddleware(app);

        return middleware;
    }
}
<|MERGE_RESOLUTION|>--- conflicted
+++ resolved
@@ -1,48 +1,45 @@
-using Endatix.Framework.Hosting;
-using Microsoft.AspNetCore.Builder;
-using Serilog;
-using Serilog.Events;
-
-namespace Endatix.Setup;
-
-/// <summary>
-/// Provides extension methods for configuring Endatix-specific middleware in the application pipeline.
-/// </summary>
-public static class AppBuilderExtensions
-{
-    /// <summary>
-    /// Adds Endatix-specific middleware to the application's request processing pipeline.
-    /// </summary>
-    /// <param name="app">The <see cref="WebApplication"/> instance to configure.</param>
-    /// <returns>An <see cref="IEndatixMiddleware"/> instance representing the configured middleware.</returns>
-    public static IEndatixMiddleware UseEndatixMiddleware(this WebApplication app)
-    {
-        app.UseHsts();
-        app.UseHttpsRedirection();
-        app.UseAuthentication();
-        app.UseAuthorization();
-
-        app.UseSerilogRequestLogging(options =>
-        {
-            options.GetLevel = (httpContext, elapsed, ex) =>
-            {
-                if (httpContext.Request.Path.StartsWithSegments("/healthz"))
-                {
-                    return LogEventLevel.Verbose;
-                }
-
-                return LogEventLevel.Information;
-            };
-        });
-
-        app.ApplyDbMigrations();
-<<<<<<< HEAD
-=======
-        app.SeedInitialUser();
->>>>>>> 66d07beb
-
-        var middleware = new EndatixMiddleware(app);
-
-        return middleware;
-    }
-}
+using Endatix.Framework.Hosting;
+using Microsoft.AspNetCore.Builder;
+using Serilog;
+using Serilog.Events;
+
+namespace Endatix.Setup;
+
+/// <summary>
+/// Provides extension methods for configuring Endatix-specific middleware in the application pipeline.
+/// </summary>
+public static class AppBuilderExtensions
+{
+    /// <summary>
+    /// Adds Endatix-specific middleware to the application's request processing pipeline.
+    /// </summary>
+    /// <param name="app">The <see cref="WebApplication"/> instance to configure.</param>
+    /// <returns>An <see cref="IEndatixMiddleware"/> instance representing the configured middleware.</returns>
+    public static IEndatixMiddleware UseEndatixMiddleware(this WebApplication app)
+    {
+        app.UseHsts();
+        app.UseHttpsRedirection();
+        app.UseAuthentication();
+        app.UseAuthorization();
+
+        app.UseSerilogRequestLogging(options =>
+        {
+            options.GetLevel = (httpContext, elapsed, ex) =>
+            {
+                if (httpContext.Request.Path.StartsWithSegments("/healthz"))
+                {
+                    return LogEventLevel.Verbose;
+                }
+
+                return LogEventLevel.Information;
+            };
+        });
+
+        app.ApplyDbMigrations();
+        app.SeedInitialUser();
+
+        var middleware = new EndatixMiddleware(app);
+
+        return middleware;
+    }
+}