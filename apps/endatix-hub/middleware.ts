import { NextResponse } from 'next/server';
import type { NextRequest } from 'next/server';
import { getSession } from "@/lib/auth-service";

const LOGIN_PATH = '/login';

export async function middleware(request: NextRequest) {
    const currentSession = await getSession();

    if (!currentSession.isLoggedIn) {
        const requestedPath = request.nextUrl.pathname;
        console.debug(`Redirecting to login from originally requested path: ${requestedPath}`);

        return NextResponse.redirect(new URL(LOGIN_PATH, request.url))
    }
}

/*
* Match all request paths except for the ones starting with:
* - api (API routes)
* - .swa (Azure static web apps)
* - _next/static (static files)
* - _next/image (image optimization files)
* - favicon.ico, sitemap.xml, robots.txt (metadata files)
* - assets - all files and folders served from the public folder
* - login - the login page
* - Note the the `missing: [{ type: 'header', key: 'next-action' }]` is to exclude server-actions
*/
export const config = {
    matcher: [
        {
<<<<<<< HEAD
            source: '/((?!api|share|slack|assets|_next/static|_next/image|favicon.ico|sitemap.xml|robots.txt|login).*)',
=======
            source: '/((?!api|.swa|share|slack|assets|_next/static|_next/image|favicon.ico|sitemap.xml|robots.txt|login).*)',
>>>>>>> 84979593
            missing: [{ type: 'header', key: 'next-action' }],
        }
    ]
};<|MERGE_RESOLUTION|>--- conflicted
+++ resolved
@@ -29,11 +29,7 @@
 export const config = {
     matcher: [
         {
-<<<<<<< HEAD
-            source: '/((?!api|share|slack|assets|_next/static|_next/image|favicon.ico|sitemap.xml|robots.txt|login).*)',
-=======
             source: '/((?!api|.swa|share|slack|assets|_next/static|_next/image|favicon.ico|sitemap.xml|robots.txt|login).*)',
->>>>>>> 84979593
             missing: [{ type: 'header', key: 'next-action' }],
         }
     ]
