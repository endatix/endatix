lockfileVersion: '9.0'

settings:
  autoInstallPeers: true
  excludeLinksFromLockfile: false

importers:

  .:
    dependencies:
      '@radix-ui/react-dialog':
        specifier: ^1.1.1
        version: 1.1.1(@types/react-dom@18.3.0)(@types/react@18.3.5)(react-dom@19.0.0-rc-e4953922-20240919(react@19.0.0-rc-e4953922-20240919))(react@19.0.0-rc-e4953922-20240919)
      '@radix-ui/react-dropdown-menu':
        specifier: ^2.1.1
        version: 2.1.1(@types/react-dom@18.3.0)(@types/react@18.3.5)(react-dom@19.0.0-rc-e4953922-20240919(react@19.0.0-rc-e4953922-20240919))(react@19.0.0-rc-e4953922-20240919)
      '@radix-ui/react-label':
        specifier: ^2.1.0
        version: 2.1.0(@types/react-dom@18.3.0)(@types/react@18.3.5)(react-dom@19.0.0-rc-e4953922-20240919(react@19.0.0-rc-e4953922-20240919))(react@19.0.0-rc-e4953922-20240919)
      '@radix-ui/react-slot':
        specifier: ^1.1.0
        version: 1.1.0(@types/react@18.3.5)(react@19.0.0-rc-e4953922-20240919)
      '@radix-ui/react-tabs':
        specifier: ^1.1.0
        version: 1.1.0(@types/react-dom@18.3.0)(@types/react@18.3.5)(react-dom@19.0.0-rc-e4953922-20240919(react@19.0.0-rc-e4953922-20240919))(react@19.0.0-rc-e4953922-20240919)
      '@radix-ui/react-tooltip':
        specifier: ^1.1.2
        version: 1.1.2(@types/react-dom@18.3.0)(@types/react@18.3.5)(react-dom@19.0.0-rc-e4953922-20240919(react@19.0.0-rc-e4953922-20240919))(react@19.0.0-rc-e4953922-20240919)
      babel-plugin-react-compiler:
        specifier: 0.0.0-experimental-6067d4e-20240919
        version: 0.0.0-experimental-6067d4e-20240919
      class-variance-authority:
        specifier: ^0.7.0
        version: 0.7.0
      clsx:
        specifier: ^2.1.1
        version: 2.1.1
      iron-session:
        specifier: ^8.0.3
        version: 8.0.3
      jose:
        specifier: ^5.9.2
        version: 5.9.2
      lucide-react:
        specifier: ^0.436.0
        version: 0.436.0(react@19.0.0-rc-e4953922-20240919)
      next:
        specifier: 15.0.0-canary.161
        version: 15.0.0-canary.161(babel-plugin-react-compiler@0.0.0-experimental-6067d4e-20240919)(react-dom@19.0.0-rc-e4953922-20240919(react@19.0.0-rc-e4953922-20240919))(react@19.0.0-rc-e4953922-20240919)
      next-themes:
        specifier: ^0.3.0
        version: 0.3.0(react-dom@19.0.0-rc-e4953922-20240919(react@19.0.0-rc-e4953922-20240919))(react@19.0.0-rc-e4953922-20240919)
      next-transpile-modules:
        specifier: ^10.0.1
        version: 10.0.1
      react:
        specifier: 19.0.0-rc-e4953922-20240919
        version: 19.0.0-rc-e4953922-20240919
      react-dom:
        specifier: 19.0.0-rc-e4953922-20240919
        version: 19.0.0-rc-e4953922-20240919(react@19.0.0-rc-e4953922-20240919)
      sonner:
        specifier: ^1.5.0
        version: 1.5.0(react-dom@19.0.0-rc-e4953922-20240919(react@19.0.0-rc-e4953922-20240919))(react@19.0.0-rc-e4953922-20240919)
      survey-core:
<<<<<<< HEAD
        specifier: latest
        version: 1.12.2
      survey-react-ui:
        specifier: latest
=======
        specifier: ^1.12.2
        version: 1.12.2
      survey-creator-core:
        specifier: ^1.12.2
        version: 1.12.2(survey-core@1.12.2)
      survey-creator-react:
        specifier: ^1.12.2
        version: 1.12.2(react-dom@19.0.0-rc-e4953922-20240919(react@19.0.0-rc-e4953922-20240919))(react@19.0.0-rc-e4953922-20240919)(survey-core@1.12.2)(survey-creator-core@1.12.2(survey-core@1.12.2))(survey-react-ui@1.12.2(react-dom@19.0.0-rc-e4953922-20240919(react@19.0.0-rc-e4953922-20240919))(react@19.0.0-rc-e4953922-20240919)(survey-core@1.12.2))
      survey-react-ui:
        specifier: ^1.12.2
>>>>>>> 3d7f981d
        version: 1.12.2(react-dom@19.0.0-rc-e4953922-20240919(react@19.0.0-rc-e4953922-20240919))(react@19.0.0-rc-e4953922-20240919)(survey-core@1.12.2)
      tailwind-merge:
        specifier: ^2.5.2
        version: 2.5.2
      tailwindcss-animate:
        specifier: ^1.0.7
        version: 1.0.7(tailwindcss@3.4.10)
      zod:
        specifier: ^3.23.8
        version: 3.23.8
    devDependencies:
      '@types/node':
        specifier: ^20
        version: 20.16.2
      '@types/react':
        specifier: ^18
        version: 18.3.5
      '@types/react-dom':
        specifier: ^18
        version: 18.3.0
      '@types/webpack':
        specifier: ^5.28.5
        version: 5.28.5
      cross-env:
        specifier: ^7.0.3
        version: 7.0.3
      eslint:
        specifier: ^8
        version: 8.57.0
      eslint-config-next:
        specifier: 15.0.0-canary.161
        version: 15.0.0-canary.161(eslint@8.57.0)(typescript@5.5.4)
      eslint-plugin-jest-dom:
        specifier: ^5.4.0
        version: 5.4.0(eslint@8.57.0)
      eslint-plugin-testing-library:
        specifier: ^6.3.0
        version: 6.3.0(eslint@8.57.0)(typescript@5.5.4)
      postcss:
        specifier: ^8
        version: 8.4.41
      tailwindcss:
        specifier: ^3.4.1
        version: 3.4.10
      typescript:
        specifier: ^5
        version: 5.5.4

packages:

  '@alloc/quick-lru@5.2.0':
    resolution: {integrity: sha512-UrcABB+4bUrFABwbluTIBErXwvbsU/V7TZWfmbgJfbkwiBuziS9gxdODUyuiecfdGQ85jglMW6juS3+z5TsKLw==}
    engines: {node: '>=10'}

  '@babel/generator@7.2.0':
    resolution: {integrity: sha512-BA75MVfRlFQG2EZgFYIwyT1r6xSkwfP2bdkY/kLZusEYWiJs4xCowab/alaEaT0wSvmVuXGqiefeBlP+7V1yKg==}

  '@babel/helper-string-parser@7.24.8':
    resolution: {integrity: sha512-pO9KhhRcuUyGnJWwyEgnRJTSIZHiT+vMD0kPeD+so0l7mxkMT19g3pjY9GTnHySck/hDzq+dtW/4VgnMkippsQ==}
    engines: {node: '>=6.9.0'}

  '@babel/helper-validator-identifier@7.24.7':
    resolution: {integrity: sha512-rR+PBcQ1SMQDDyF6X0wxtG8QyLCgUB0eRAGguqRLfkCA87l7yAP7ehq8SNj96OOGTO8OBV70KhuFYcIkHXOg0w==}
    engines: {node: '>=6.9.0'}

  '@babel/runtime@7.25.6':
    resolution: {integrity: sha512-VBj9MYyDb9tuLq7yzqjgzt6Q+IBQLrGZfdjOekyEirZPHxXWoTSGUTMrpsfi58Up73d13NfYLv8HT9vmznjzhQ==}
    engines: {node: '>=6.9.0'}

  '@babel/types@7.25.6':
    resolution: {integrity: sha512-/l42B1qxpG6RdfYf343Uw1vmDjeNhneUXtzhojE7pDgfpEypmRhI6j1kr17XCVv4Cgl9HdAiQY2x0GwKm7rWCw==}
    engines: {node: '>=6.9.0'}

  '@emnapi/runtime@1.2.0':
    resolution: {integrity: sha512-bV21/9LQmcQeCPEg3BDFtvwL6cwiTMksYNWQQ4KOxCZikEGalWtenoZ0wCiukJINlGCIi2KXx01g4FoH/LxpzQ==}

  '@eslint-community/eslint-utils@4.4.0':
    resolution: {integrity: sha512-1/sA4dwrzBAyeUoQ6oxahHKmrZvsnLCg4RfxW3ZFGGmQkSNQPFNLV9CUEFQP1x9EYXHTo5p6xdhZM1Ne9p/AfA==}
    engines: {node: ^12.22.0 || ^14.17.0 || >=16.0.0}
    peerDependencies:
      eslint: ^6.0.0 || ^7.0.0 || >=8.0.0

  '@eslint-community/regexpp@4.11.0':
    resolution: {integrity: sha512-G/M/tIiMrTAxEWRfLfQJMmGNX28IxBg4PBz8XqQhqUHLFI6TL2htpIB1iQCj144V5ee/JaKyT9/WZ0MGZWfA7A==}
    engines: {node: ^12.0.0 || ^14.0.0 || >=16.0.0}

  '@eslint-community/regexpp@4.11.1':
    resolution: {integrity: sha512-m4DVN9ZqskZoLU5GlWZadwDnYo3vAEydiUayB9widCl9ffWx2IvPnp6n3on5rJmziJSw9Bv+Z3ChDVdMwXCY8Q==}
    engines: {node: ^12.0.0 || ^14.0.0 || >=16.0.0}

  '@eslint/eslintrc@2.1.4':
    resolution: {integrity: sha512-269Z39MS6wVJtsoUl10L60WdkhJVdPG24Q4eZTH3nnF6lpvSShEK3wQjDX9JRWAUPvPh7COouPpU9IrqaZFvtQ==}
    engines: {node: ^12.22.0 || ^14.17.0 || >=16.0.0}

  '@eslint/js@8.57.0':
    resolution: {integrity: sha512-Ys+3g2TaW7gADOJzPt83SJtCDhMjndcDMFVQ/Tj9iA1BfJzFKD9mAUXT3OenpuPHbI6P/myECxRJrofUsDx/5g==}
    engines: {node: ^12.22.0 || ^14.17.0 || >=16.0.0}

  '@floating-ui/core@1.6.7':
    resolution: {integrity: sha512-yDzVT/Lm101nQ5TCVeK65LtdN7Tj4Qpr9RTXJ2vPFLqtLxwOrpoxAHAJI8J3yYWUc40J0BDBheaitK5SJmno2g==}

  '@floating-ui/dom@1.6.10':
    resolution: {integrity: sha512-fskgCFv8J8OamCmyun8MfjB1Olfn+uZKjOKZ0vhYF3gRmEUXcGOjxWL8bBr7i4kIuPZ2KD2S3EUIOxnjC8kl2A==}

  '@floating-ui/react-dom@2.1.1':
    resolution: {integrity: sha512-4h84MJt3CHrtG18mGsXuLCHMrug49d7DFkU0RMIyshRveBeyV2hmV/pDaF2Uxtu8kgq5r46llp5E5FQiR0K2Yg==}
    peerDependencies:
      react: '>=16.8.0'
      react-dom: '>=16.8.0'

  '@floating-ui/utils@0.2.7':
    resolution: {integrity: sha512-X8R8Oj771YRl/w+c1HqAC1szL8zWQRwFvgDwT129k9ACdBoud/+/rX9V0qiMl6LWUdP9voC2nDVZYPMQQsb6eA==}

  '@humanwhocodes/config-array@0.11.14':
    resolution: {integrity: sha512-3T8LkOmg45BV5FICb15QQMsyUSWrQ8AygVfC7ZG32zOalnqrilm018ZVCw0eapXux8FtA33q8PSRSstjee3jSg==}
    engines: {node: '>=10.10.0'}
    deprecated: Use @eslint/config-array instead

  '@humanwhocodes/module-importer@1.0.1':
    resolution: {integrity: sha512-bxveV4V8v5Yb4ncFTT3rPSgZBOpCkjfK0y4oVVVJwIuDVBRMDXrPyXRL988i5ap9m9bnyEEjWfm5WkBmtffLfA==}
    engines: {node: '>=12.22'}

  '@humanwhocodes/object-schema@2.0.3':
    resolution: {integrity: sha512-93zYdMES/c1D69yZiKDBj0V24vqNzB/koF26KPaagAfd3P/4gUlh3Dys5ogAK+Exi9QyzlD8x/08Zt7wIKcDcA==}
    deprecated: Use @eslint/object-schema instead

  '@img/sharp-darwin-arm64@0.33.5':
    resolution: {integrity: sha512-UT4p+iz/2H4twwAoLCqfA9UH5pI6DggwKEGuaPy7nCVQ8ZsiY5PIcrRvD1DzuY3qYL07NtIQcWnBSY/heikIFQ==}
    engines: {node: ^18.17.0 || ^20.3.0 || >=21.0.0}
    cpu: [arm64]
    os: [darwin]

  '@img/sharp-darwin-x64@0.33.5':
    resolution: {integrity: sha512-fyHac4jIc1ANYGRDxtiqelIbdWkIuQaI84Mv45KvGRRxSAa7o7d1ZKAOBaYbnepLC1WqxfpimdeWfvqqSGwR2Q==}
    engines: {node: ^18.17.0 || ^20.3.0 || >=21.0.0}
    cpu: [x64]
    os: [darwin]

  '@img/sharp-libvips-darwin-arm64@1.0.4':
    resolution: {integrity: sha512-XblONe153h0O2zuFfTAbQYAX2JhYmDHeWikp1LM9Hul9gVPjFY427k6dFEcOL72O01QxQsWi761svJ/ev9xEDg==}
    cpu: [arm64]
    os: [darwin]

  '@img/sharp-libvips-darwin-x64@1.0.4':
    resolution: {integrity: sha512-xnGR8YuZYfJGmWPvmlunFaWJsb9T/AO2ykoP3Fz/0X5XV2aoYBPkX6xqCQvUTKKiLddarLaxpzNe+b1hjeWHAQ==}
    cpu: [x64]
    os: [darwin]

  '@img/sharp-libvips-linux-arm64@1.0.4':
    resolution: {integrity: sha512-9B+taZ8DlyyqzZQnoeIvDVR/2F4EbMepXMc/NdVbkzsJbzkUjhXv/70GQJ7tdLA4YJgNP25zukcxpX2/SueNrA==}
    cpu: [arm64]
    os: [linux]

  '@img/sharp-libvips-linux-arm@1.0.5':
    resolution: {integrity: sha512-gvcC4ACAOPRNATg/ov8/MnbxFDJqf/pDePbBnuBDcjsI8PssmjoKMAz4LtLaVi+OnSb5FK/yIOamqDwGmXW32g==}
    cpu: [arm]
    os: [linux]

  '@img/sharp-libvips-linux-s390x@1.0.4':
    resolution: {integrity: sha512-u7Wz6ntiSSgGSGcjZ55im6uvTrOxSIS8/dgoVMoiGE9I6JAfU50yH5BoDlYA1tcuGS7g/QNtetJnxA6QEsCVTA==}
    cpu: [s390x]
    os: [linux]

  '@img/sharp-libvips-linux-x64@1.0.4':
    resolution: {integrity: sha512-MmWmQ3iPFZr0Iev+BAgVMb3ZyC4KeFc3jFxnNbEPas60e1cIfevbtuyf9nDGIzOaW9PdnDciJm+wFFaTlj5xYw==}
    cpu: [x64]
    os: [linux]

  '@img/sharp-libvips-linuxmusl-arm64@1.0.4':
    resolution: {integrity: sha512-9Ti+BbTYDcsbp4wfYib8Ctm1ilkugkA/uscUn6UXK1ldpC1JjiXbLfFZtRlBhjPZ5o1NCLiDbg8fhUPKStHoTA==}
    cpu: [arm64]
    os: [linux]

  '@img/sharp-libvips-linuxmusl-x64@1.0.4':
    resolution: {integrity: sha512-viYN1KX9m+/hGkJtvYYp+CCLgnJXwiQB39damAO7WMdKWlIhmYTfHjwSbQeUK/20vY154mwezd9HflVFM1wVSw==}
    cpu: [x64]
    os: [linux]

  '@img/sharp-linux-arm64@0.33.5':
    resolution: {integrity: sha512-JMVv+AMRyGOHtO1RFBiJy/MBsgz0x4AWrT6QoEVVTyh1E39TrCUpTRI7mx9VksGX4awWASxqCYLCV4wBZHAYxA==}
    engines: {node: ^18.17.0 || ^20.3.0 || >=21.0.0}
    cpu: [arm64]
    os: [linux]

  '@img/sharp-linux-arm@0.33.5':
    resolution: {integrity: sha512-JTS1eldqZbJxjvKaAkxhZmBqPRGmxgu+qFKSInv8moZ2AmT5Yib3EQ1c6gp493HvrvV8QgdOXdyaIBrhvFhBMQ==}
    engines: {node: ^18.17.0 || ^20.3.0 || >=21.0.0}
    cpu: [arm]
    os: [linux]

  '@img/sharp-linux-s390x@0.33.5':
    resolution: {integrity: sha512-y/5PCd+mP4CA/sPDKl2961b+C9d+vPAveS33s6Z3zfASk2j5upL6fXVPZi7ztePZ5CuH+1kW8JtvxgbuXHRa4Q==}
    engines: {node: ^18.17.0 || ^20.3.0 || >=21.0.0}
    cpu: [s390x]
    os: [linux]

  '@img/sharp-linux-x64@0.33.5':
    resolution: {integrity: sha512-opC+Ok5pRNAzuvq1AG0ar+1owsu842/Ab+4qvU879ippJBHvyY5n2mxF1izXqkPYlGuP/M556uh53jRLJmzTWA==}
    engines: {node: ^18.17.0 || ^20.3.0 || >=21.0.0}
    cpu: [x64]
    os: [linux]

  '@img/sharp-linuxmusl-arm64@0.33.5':
    resolution: {integrity: sha512-XrHMZwGQGvJg2V/oRSUfSAfjfPxO+4DkiRh6p2AFjLQztWUuY/o8Mq0eMQVIY7HJ1CDQUJlxGGZRw1a5bqmd1g==}
    engines: {node: ^18.17.0 || ^20.3.0 || >=21.0.0}
    cpu: [arm64]
    os: [linux]

  '@img/sharp-linuxmusl-x64@0.33.5':
    resolution: {integrity: sha512-WT+d/cgqKkkKySYmqoZ8y3pxx7lx9vVejxW/W4DOFMYVSkErR+w7mf2u8m/y4+xHe7yY9DAXQMWQhpnMuFfScw==}
    engines: {node: ^18.17.0 || ^20.3.0 || >=21.0.0}
    cpu: [x64]
    os: [linux]

  '@img/sharp-wasm32@0.33.5':
    resolution: {integrity: sha512-ykUW4LVGaMcU9lu9thv85CbRMAwfeadCJHRsg2GmeRa/cJxsVY9Rbd57JcMxBkKHag5U/x7TSBpScF4U8ElVzg==}
    engines: {node: ^18.17.0 || ^20.3.0 || >=21.0.0}
    cpu: [wasm32]

  '@img/sharp-win32-ia32@0.33.5':
    resolution: {integrity: sha512-T36PblLaTwuVJ/zw/LaH0PdZkRz5rd3SmMHX8GSmR7vtNSP5Z6bQkExdSK7xGWyxLw4sUknBuugTelgw2faBbQ==}
    engines: {node: ^18.17.0 || ^20.3.0 || >=21.0.0}
    cpu: [ia32]
    os: [win32]

  '@img/sharp-win32-x64@0.33.5':
    resolution: {integrity: sha512-MpY/o8/8kj+EcnxwvrP4aTJSWw/aZ7JIGR4aBeZkZw5B7/Jn+tY9/VNwtcoGmdT7GfggGIU4kygOMSbYnOrAbg==}
    engines: {node: ^18.17.0 || ^20.3.0 || >=21.0.0}
    cpu: [x64]
    os: [win32]

  '@isaacs/cliui@8.0.2':
    resolution: {integrity: sha512-O8jcjabXaleOG9DQ0+ARXWZBTfnP4WNAqzuiJK7ll44AmxGKv/J2M4TPjxjY3znBCfvBXFzucm1twdyFybFqEA==}
    engines: {node: '>=12'}

  '@jest/types@24.9.0':
    resolution: {integrity: sha512-XKK7ze1apu5JWQ5eZjHITP66AX+QsLlbaJRBGYr8pNzwcAE2JVkwnf0yqjHTsDRcjR0mujy/NmZMXw5kl+kGBw==}
    engines: {node: '>= 6'}

  '@jridgewell/gen-mapping@0.3.5':
    resolution: {integrity: sha512-IzL8ZoEDIBRWEzlCcRhOaCupYyN5gdIK+Q6fbFdPDg6HqX6jpkItn7DFIpW9LQzXG6Df9sA7+OKnq0qlz/GaQg==}
    engines: {node: '>=6.0.0'}

  '@jridgewell/resolve-uri@3.1.2':
    resolution: {integrity: sha512-bRISgCIjP20/tbWSPWMEi54QVPRZExkuD9lJL+UIxUKtwVJA8wW1Trb1jMs1RFXo1CBTNZ/5hpC9QvmKWdopKw==}
    engines: {node: '>=6.0.0'}

  '@jridgewell/set-array@1.2.1':
    resolution: {integrity: sha512-R8gLRTZeyp03ymzP/6Lil/28tGeGEzhx1q2k703KGWRAI1VdvPIXdG70VJc2pAMw3NA6JKL5hhFu1sJX0Mnn/A==}
    engines: {node: '>=6.0.0'}

  '@jridgewell/source-map@0.3.6':
    resolution: {integrity: sha512-1ZJTZebgqllO79ue2bm3rIGud/bOe0pP5BjSRCRxxYkEZS8STV7zN84UBbiYu7jy+eCKSnVIUgoWWE/tt+shMQ==}

  '@jridgewell/sourcemap-codec@1.5.0':
    resolution: {integrity: sha512-gv3ZRaISU3fjPAgNsriBRqGWQL6quFx04YMPW/zD8XMLsU32mhCCbfbO6KZFLjvYpCZ8zyDEgqsgf+PwPaM7GQ==}

  '@jridgewell/trace-mapping@0.3.25':
    resolution: {integrity: sha512-vNk6aEwybGtawWmy/PzwnGDOjCkLWSD2wqvjGGAgOAwCGWySYXfYoxt00IJkTF+8Lb57DwOb3Aa0o9CApepiYQ==}

  '@next/env@15.0.0-canary.161':
    resolution: {integrity: sha512-MIcaDiNnHQphiuyFi4wQ3veXGFPDqzRg2JCXqHbZ6atZNZLLR65quuuPNQ9a7dynElskaH2XIyRM1WBtPoge4w==}

  '@next/eslint-plugin-next@15.0.0-canary.161':
    resolution: {integrity: sha512-pxhcqfHf4+yJBR7sY9bQCZZ1qITEPZXfXwrVNi5s7AUqaSlZpZK0lBXiO1fPohVkn9ptwmRKLK+7QsuIF3TGNw==}

  '@next/swc-darwin-arm64@15.0.0-canary.161':
    resolution: {integrity: sha512-+NqqjUIlKS+6JZPycro5kWUj+4jZJnZQOFRjIubtksIpYXgI4vLI54Ainl3zeVn3a0Kg6l0d+4/hZ5kmDS4O4Q==}
    engines: {node: '>= 10'}
    cpu: [arm64]
    os: [darwin]

  '@next/swc-darwin-x64@15.0.0-canary.161':
    resolution: {integrity: sha512-oa2EZ5ceSVyMtBpeIdrw7uL2Rs92KgsZitmFZtsLvtvMPK7LEgWu6ZGEF09mQa0lOYXQLu/U6TZvVWNhYbQ2Tw==}
    engines: {node: '>= 10'}
    cpu: [x64]
    os: [darwin]

  '@next/swc-linux-arm64-gnu@15.0.0-canary.161':
    resolution: {integrity: sha512-TpceUcQ3mVLPnoE4eDI/PbbwrKzFyDxZMeusb10GLicxzo+w6CCGxxkL43q8lKgdf78q1jbdWBFlm1T5C0d7NQ==}
    engines: {node: '>= 10'}
    cpu: [arm64]
    os: [linux]

  '@next/swc-linux-arm64-musl@15.0.0-canary.161':
    resolution: {integrity: sha512-A1MW6/+vaz0BfNQ6M/ptrf+RRWCb9HaItcbTeRYYAmXyaRpVNmUjbnZ8ny93VueCiWU7OR1GgFhvuPik2xR/uQ==}
    engines: {node: '>= 10'}
    cpu: [arm64]
    os: [linux]

  '@next/swc-linux-x64-gnu@15.0.0-canary.161':
    resolution: {integrity: sha512-hOdh0KePlUf5bpdjzY6wCLfoB1tP1Czvjm6WlNakaTR5nSzgjY7XUSWs6UEj36kEHehwsam6wLHxNCgsTdCWdg==}
    engines: {node: '>= 10'}
    cpu: [x64]
    os: [linux]

  '@next/swc-linux-x64-musl@15.0.0-canary.161':
    resolution: {integrity: sha512-QugyWvDnB1dO8S5WpyXLtHoBSEV+T1kxo2A7rA8T0ZJD2SS8Uz6mti+e+OOSirHjLso05kaZWXPkzCknTYHsBw==}
    engines: {node: '>= 10'}
    cpu: [x64]
    os: [linux]

  '@next/swc-win32-arm64-msvc@15.0.0-canary.161':
    resolution: {integrity: sha512-myiUeg7OmSkYPfFV6jf0ce3zFGhQhsUB4W+LKdq1nWf5x4yYvISzx4EX0ZCVKEIWo68VqBO9ekjc+q0XDzLeeg==}
    engines: {node: '>= 10'}
    cpu: [arm64]
    os: [win32]

  '@next/swc-win32-ia32-msvc@15.0.0-canary.161':
    resolution: {integrity: sha512-NUbW/H5r3vRhRFCZPTcPK1nV3s9VfEAgHr2xNJp5TjMheJ7m9VsuZXodF4ayATu9nlsjCJI2v0TUtJjxRqs0FA==}
    engines: {node: '>= 10'}
    cpu: [ia32]
    os: [win32]

  '@next/swc-win32-x64-msvc@15.0.0-canary.161':
    resolution: {integrity: sha512-JftkCF/9A0OQnzauRItlACXVzu2gKyS1Oi5FnXXv5pjjc1D4ak5dZqrhmjrwVfZYXerWs1cVNSfBu0tocKF3PA==}
    engines: {node: '>= 10'}
    cpu: [x64]
    os: [win32]

  '@nodelib/fs.scandir@2.1.5':
    resolution: {integrity: sha512-vq24Bq3ym5HEQm2NKCr3yXDwjc7vTsEThRDnkp2DK9p1uqLR+DHurm/NOTo0KG7HYHU7eppKZj3MyqYuMBf62g==}
    engines: {node: '>= 8'}

  '@nodelib/fs.stat@2.0.5':
    resolution: {integrity: sha512-RkhPPp2zrqDAQA/2jNhnztcPAlv64XdhIp7a7454A5ovI7Bukxgt7MX7udwAu3zg1DcpPU0rz3VV1SeaqvY4+A==}
    engines: {node: '>= 8'}

  '@nodelib/fs.walk@1.2.8':
    resolution: {integrity: sha512-oGB+UxlgWcgQkgwo8GcEGwemoTFt3FIO9ababBmaGwXIoBKZ+GTy0pP185beGg7Llih/NSHSV2XAs1lnznocSg==}
    engines: {node: '>= 8'}

  '@nolyfill/is-core-module@1.0.39':
    resolution: {integrity: sha512-nn5ozdjYQpUCZlWGuxcJY/KpxkWQs4DcbMCmKojjyrYDEAGy4Ce19NN4v5MduafTwJlbKc99UA8YhSVqq9yPZA==}
    engines: {node: '>=12.4.0'}

  '@pkgjs/parseargs@0.11.0':
    resolution: {integrity: sha512-+1VkjdD0QBLPodGrJUeqarH8VAIvQODIbwh9XpP5Syisf7YoQgsJKPNFoqqLQlu+VQ/tVSshMR6loPMn8U+dPg==}
    engines: {node: '>=14'}

  '@radix-ui/primitive@1.1.0':
    resolution: {integrity: sha512-4Z8dn6Upk0qk4P74xBhZ6Hd/w0mPEzOOLxy4xiPXOXqjF7jZS0VAKk7/x/H6FyY2zCkYJqePf1G5KmkmNJ4RBA==}

  '@radix-ui/react-arrow@1.1.0':
    resolution: {integrity: sha512-FmlW1rCg7hBpEBwFbjHwCW6AmWLQM6g/v0Sn8XbP9NvmSZ2San1FpQeyPtufzOMSIx7Y4dzjlHoifhp+7NkZhw==}
    peerDependencies:
      '@types/react': '*'
      '@types/react-dom': '*'
      react: ^16.8 || ^17.0 || ^18.0 || ^19.0 || ^19.0.0-rc
      react-dom: ^16.8 || ^17.0 || ^18.0 || ^19.0 || ^19.0.0-rc
    peerDependenciesMeta:
      '@types/react':
        optional: true
      '@types/react-dom':
        optional: true

  '@radix-ui/react-collection@1.1.0':
    resolution: {integrity: sha512-GZsZslMJEyo1VKm5L1ZJY8tGDxZNPAoUeQUIbKeJfoi7Q4kmig5AsgLMYYuyYbfjd8fBmFORAIwYAkXMnXZgZw==}
    peerDependencies:
      '@types/react': '*'
      '@types/react-dom': '*'
      react: ^16.8 || ^17.0 || ^18.0 || ^19.0 || ^19.0.0-rc
      react-dom: ^16.8 || ^17.0 || ^18.0 || ^19.0 || ^19.0.0-rc
    peerDependenciesMeta:
      '@types/react':
        optional: true
      '@types/react-dom':
        optional: true

  '@radix-ui/react-compose-refs@1.1.0':
    resolution: {integrity: sha512-b4inOtiaOnYf9KWyO3jAeeCG6FeyfY6ldiEPanbUjWd+xIk5wZeHa8yVwmrJ2vderhu/BQvzCrJI0lHd+wIiqw==}
    peerDependencies:
      '@types/react': '*'
      react: ^16.8 || ^17.0 || ^18.0 || ^19.0 || ^19.0.0-rc
    peerDependenciesMeta:
      '@types/react':
        optional: true

  '@radix-ui/react-context@1.1.0':
    resolution: {integrity: sha512-OKrckBy+sMEgYM/sMmqmErVn0kZqrHPJze+Ql3DzYsDDp0hl0L62nx/2122/Bvps1qz645jlcu2tD9lrRSdf8A==}
    peerDependencies:
      '@types/react': '*'
      react: ^16.8 || ^17.0 || ^18.0 || ^19.0 || ^19.0.0-rc
    peerDependenciesMeta:
      '@types/react':
        optional: true

  '@radix-ui/react-dialog@1.1.1':
    resolution: {integrity: sha512-zysS+iU4YP3STKNS6USvFVqI4qqx8EpiwmT5TuCApVEBca+eRCbONi4EgzfNSuVnOXvC5UPHHMjs8RXO6DH9Bg==}
    peerDependencies:
      '@types/react': '*'
      '@types/react-dom': '*'
      react: ^16.8 || ^17.0 || ^18.0 || ^19.0 || ^19.0.0-rc
      react-dom: ^16.8 || ^17.0 || ^18.0 || ^19.0 || ^19.0.0-rc
    peerDependenciesMeta:
      '@types/react':
        optional: true
      '@types/react-dom':
        optional: true

  '@radix-ui/react-direction@1.1.0':
    resolution: {integrity: sha512-BUuBvgThEiAXh2DWu93XsT+a3aWrGqolGlqqw5VU1kG7p/ZH2cuDlM1sRLNnY3QcBS69UIz2mcKhMxDsdewhjg==}
    peerDependencies:
      '@types/react': '*'
      react: ^16.8 || ^17.0 || ^18.0 || ^19.0 || ^19.0.0-rc
    peerDependenciesMeta:
      '@types/react':
        optional: true

  '@radix-ui/react-dismissable-layer@1.1.0':
    resolution: {integrity: sha512-/UovfmmXGptwGcBQawLzvn2jOfM0t4z3/uKffoBlj724+n3FvBbZ7M0aaBOmkp6pqFYpO4yx8tSVJjx3Fl2jig==}
    peerDependencies:
      '@types/react': '*'
      '@types/react-dom': '*'
      react: ^16.8 || ^17.0 || ^18.0 || ^19.0 || ^19.0.0-rc
      react-dom: ^16.8 || ^17.0 || ^18.0 || ^19.0 || ^19.0.0-rc
    peerDependenciesMeta:
      '@types/react':
        optional: true
      '@types/react-dom':
        optional: true

  '@radix-ui/react-dropdown-menu@2.1.1':
    resolution: {integrity: sha512-y8E+x9fBq9qvteD2Zwa4397pUVhYsh9iq44b5RD5qu1GMJWBCBuVg1hMyItbc6+zH00TxGRqd9Iot4wzf3OoBQ==}
    peerDependencies:
      '@types/react': '*'
      '@types/react-dom': '*'
      react: ^16.8 || ^17.0 || ^18.0 || ^19.0 || ^19.0.0-rc
      react-dom: ^16.8 || ^17.0 || ^18.0 || ^19.0 || ^19.0.0-rc
    peerDependenciesMeta:
      '@types/react':
        optional: true
      '@types/react-dom':
        optional: true

  '@radix-ui/react-focus-guards@1.1.0':
    resolution: {integrity: sha512-w6XZNUPVv6xCpZUqb/yN9DL6auvpGX3C/ee6Hdi16v2UUy25HV2Q5bcflsiDyT/g5RwbPQ/GIT1vLkeRb+ITBw==}
    peerDependencies:
      '@types/react': '*'
      react: ^16.8 || ^17.0 || ^18.0 || ^19.0 || ^19.0.0-rc
    peerDependenciesMeta:
      '@types/react':
        optional: true

  '@radix-ui/react-focus-scope@1.1.0':
    resolution: {integrity: sha512-200UD8zylvEyL8Bx+z76RJnASR2gRMuxlgFCPAe/Q/679a/r0eK3MBVYMb7vZODZcffZBdob1EGnky78xmVvcA==}
    peerDependencies:
      '@types/react': '*'
      '@types/react-dom': '*'
      react: ^16.8 || ^17.0 || ^18.0 || ^19.0 || ^19.0.0-rc
      react-dom: ^16.8 || ^17.0 || ^18.0 || ^19.0 || ^19.0.0-rc
    peerDependenciesMeta:
      '@types/react':
        optional: true
      '@types/react-dom':
        optional: true

  '@radix-ui/react-id@1.1.0':
    resolution: {integrity: sha512-EJUrI8yYh7WOjNOqpoJaf1jlFIH2LvtgAl+YcFqNCa+4hj64ZXmPkAKOFs/ukjz3byN6bdb/AVUqHkI8/uWWMA==}
    peerDependencies:
      '@types/react': '*'
      react: ^16.8 || ^17.0 || ^18.0 || ^19.0 || ^19.0.0-rc
    peerDependenciesMeta:
      '@types/react':
        optional: true

  '@radix-ui/react-label@2.1.0':
    resolution: {integrity: sha512-peLblDlFw/ngk3UWq0VnYaOLy6agTZZ+MUO/WhVfm14vJGML+xH4FAl2XQGLqdefjNb7ApRg6Yn7U42ZhmYXdw==}
    peerDependencies:
      '@types/react': '*'
      '@types/react-dom': '*'
      react: ^16.8 || ^17.0 || ^18.0 || ^19.0 || ^19.0.0-rc
      react-dom: ^16.8 || ^17.0 || ^18.0 || ^19.0 || ^19.0.0-rc
    peerDependenciesMeta:
      '@types/react':
        optional: true
      '@types/react-dom':
        optional: true

  '@radix-ui/react-menu@2.1.1':
    resolution: {integrity: sha512-oa3mXRRVjHi6DZu/ghuzdylyjaMXLymx83irM7hTxutQbD+7IhPKdMdRHD26Rm+kHRrWcrUkkRPv5pd47a2xFQ==}
    peerDependencies:
      '@types/react': '*'
      '@types/react-dom': '*'
      react: ^16.8 || ^17.0 || ^18.0 || ^19.0 || ^19.0.0-rc
      react-dom: ^16.8 || ^17.0 || ^18.0 || ^19.0 || ^19.0.0-rc
    peerDependenciesMeta:
      '@types/react':
        optional: true
      '@types/react-dom':
        optional: true

  '@radix-ui/react-popper@1.2.0':
    resolution: {integrity: sha512-ZnRMshKF43aBxVWPWvbj21+7TQCvhuULWJ4gNIKYpRlQt5xGRhLx66tMp8pya2UkGHTSlhpXwmjqltDYHhw7Vg==}
    peerDependencies:
      '@types/react': '*'
      '@types/react-dom': '*'
      react: ^16.8 || ^17.0 || ^18.0 || ^19.0 || ^19.0.0-rc
      react-dom: ^16.8 || ^17.0 || ^18.0 || ^19.0 || ^19.0.0-rc
    peerDependenciesMeta:
      '@types/react':
        optional: true
      '@types/react-dom':
        optional: true

  '@radix-ui/react-portal@1.1.1':
    resolution: {integrity: sha512-A3UtLk85UtqhzFqtoC8Q0KvR2GbXF3mtPgACSazajqq6A41mEQgo53iPzY4i6BwDxlIFqWIhiQ2G729n+2aw/g==}
    peerDependencies:
      '@types/react': '*'
      '@types/react-dom': '*'
      react: ^16.8 || ^17.0 || ^18.0 || ^19.0 || ^19.0.0-rc
      react-dom: ^16.8 || ^17.0 || ^18.0 || ^19.0 || ^19.0.0-rc
    peerDependenciesMeta:
      '@types/react':
        optional: true
      '@types/react-dom':
        optional: true

  '@radix-ui/react-presence@1.1.0':
    resolution: {integrity: sha512-Gq6wuRN/asf9H/E/VzdKoUtT8GC9PQc9z40/vEr0VCJ4u5XvvhWIrSsCB6vD2/cH7ugTdSfYq9fLJCcM00acrQ==}
    peerDependencies:
      '@types/react': '*'
      '@types/react-dom': '*'
      react: ^16.8 || ^17.0 || ^18.0 || ^19.0 || ^19.0.0-rc
      react-dom: ^16.8 || ^17.0 || ^18.0 || ^19.0 || ^19.0.0-rc
    peerDependenciesMeta:
      '@types/react':
        optional: true
      '@types/react-dom':
        optional: true

  '@radix-ui/react-primitive@2.0.0':
    resolution: {integrity: sha512-ZSpFm0/uHa8zTvKBDjLFWLo8dkr4MBsiDLz0g3gMUwqgLHz9rTaRRGYDgvZPtBJgYCBKXkS9fzmoySgr8CO6Cw==}
    peerDependencies:
      '@types/react': '*'
      '@types/react-dom': '*'
      react: ^16.8 || ^17.0 || ^18.0 || ^19.0 || ^19.0.0-rc
      react-dom: ^16.8 || ^17.0 || ^18.0 || ^19.0 || ^19.0.0-rc
    peerDependenciesMeta:
      '@types/react':
        optional: true
      '@types/react-dom':
        optional: true

  '@radix-ui/react-roving-focus@1.1.0':
    resolution: {integrity: sha512-EA6AMGeq9AEeQDeSH0aZgG198qkfHSbvWTf1HvoDmOB5bBG/qTxjYMWUKMnYiV6J/iP/J8MEFSuB2zRU2n7ODA==}
    peerDependencies:
      '@types/react': '*'
      '@types/react-dom': '*'
      react: ^16.8 || ^17.0 || ^18.0 || ^19.0 || ^19.0.0-rc
      react-dom: ^16.8 || ^17.0 || ^18.0 || ^19.0 || ^19.0.0-rc
    peerDependenciesMeta:
      '@types/react':
        optional: true
      '@types/react-dom':
        optional: true

  '@radix-ui/react-slot@1.1.0':
    resolution: {integrity: sha512-FUCf5XMfmW4dtYl69pdS4DbxKy8nj4M7SafBgPllysxmdachynNflAdp/gCsnYWNDnge6tI9onzMp5ARYc1KNw==}
    peerDependencies:
      '@types/react': '*'
      react: ^16.8 || ^17.0 || ^18.0 || ^19.0 || ^19.0.0-rc
    peerDependenciesMeta:
      '@types/react':
        optional: true

  '@radix-ui/react-tabs@1.1.0':
    resolution: {integrity: sha512-bZgOKB/LtZIij75FSuPzyEti/XBhJH52ExgtdVqjCIh+Nx/FW+LhnbXtbCzIi34ccyMsyOja8T0thCzoHFXNKA==}
    peerDependencies:
      '@types/react': '*'
      '@types/react-dom': '*'
      react: ^16.8 || ^17.0 || ^18.0 || ^19.0 || ^19.0.0-rc
      react-dom: ^16.8 || ^17.0 || ^18.0 || ^19.0 || ^19.0.0-rc
    peerDependenciesMeta:
      '@types/react':
        optional: true
      '@types/react-dom':
        optional: true

  '@radix-ui/react-tooltip@1.1.2':
    resolution: {integrity: sha512-9XRsLwe6Yb9B/tlnYCPVUd/TFS4J7HuOZW345DCeC6vKIxQGMZdx21RK4VoZauPD5frgkXTYVS5y90L+3YBn4w==}
    peerDependencies:
      '@types/react': '*'
      '@types/react-dom': '*'
      react: ^16.8 || ^17.0 || ^18.0 || ^19.0 || ^19.0.0-rc
      react-dom: ^16.8 || ^17.0 || ^18.0 || ^19.0 || ^19.0.0-rc
    peerDependenciesMeta:
      '@types/react':
        optional: true
      '@types/react-dom':
        optional: true

  '@radix-ui/react-use-callback-ref@1.1.0':
    resolution: {integrity: sha512-CasTfvsy+frcFkbXtSJ2Zu9JHpN8TYKxkgJGWbjiZhFivxaeW7rMeZt7QELGVLaYVfFMsKHjb7Ak0nMEe+2Vfw==}
    peerDependencies:
      '@types/react': '*'
      react: ^16.8 || ^17.0 || ^18.0 || ^19.0 || ^19.0.0-rc
    peerDependenciesMeta:
      '@types/react':
        optional: true

  '@radix-ui/react-use-controllable-state@1.1.0':
    resolution: {integrity: sha512-MtfMVJiSr2NjzS0Aa90NPTnvTSg6C/JLCV7ma0W6+OMV78vd8OyRpID+Ng9LxzsPbLeuBnWBA1Nq30AtBIDChw==}
    peerDependencies:
      '@types/react': '*'
      react: ^16.8 || ^17.0 || ^18.0 || ^19.0 || ^19.0.0-rc
    peerDependenciesMeta:
      '@types/react':
        optional: true

  '@radix-ui/react-use-escape-keydown@1.1.0':
    resolution: {integrity: sha512-L7vwWlR1kTTQ3oh7g1O0CBF3YCyyTj8NmhLR+phShpyA50HCfBFKVJTpshm9PzLiKmehsrQzTYTpX9HvmC9rhw==}
    peerDependencies:
      '@types/react': '*'
      react: ^16.8 || ^17.0 || ^18.0 || ^19.0 || ^19.0.0-rc
    peerDependenciesMeta:
      '@types/react':
        optional: true

  '@radix-ui/react-use-layout-effect@1.1.0':
    resolution: {integrity: sha512-+FPE0rOdziWSrH9athwI1R0HDVbWlEhd+FR+aSDk4uWGmSJ9Z54sdZVDQPZAinJhJXwfT+qnj969mCsT2gfm5w==}
    peerDependencies:
      '@types/react': '*'
      react: ^16.8 || ^17.0 || ^18.0 || ^19.0 || ^19.0.0-rc
    peerDependenciesMeta:
      '@types/react':
        optional: true

  '@radix-ui/react-use-rect@1.1.0':
    resolution: {integrity: sha512-0Fmkebhr6PiseyZlYAOtLS+nb7jLmpqTrJyv61Pe68MKYW6OWdRE2kI70TaYY27u7H0lajqM3hSMMLFq18Z7nQ==}
    peerDependencies:
      '@types/react': '*'
      react: ^16.8 || ^17.0 || ^18.0 || ^19.0 || ^19.0.0-rc
    peerDependenciesMeta:
      '@types/react':
        optional: true

  '@radix-ui/react-use-size@1.1.0':
    resolution: {integrity: sha512-XW3/vWuIXHa+2Uwcc2ABSfcCledmXhhQPlGbfcRXbiUQI5Icjcg19BGCZVKKInYbvUCut/ufbbLLPFC5cbb1hw==}
    peerDependencies:
      '@types/react': '*'
      react: ^16.8 || ^17.0 || ^18.0 || ^19.0 || ^19.0.0-rc
    peerDependenciesMeta:
      '@types/react':
        optional: true

  '@radix-ui/react-visually-hidden@1.1.0':
    resolution: {integrity: sha512-N8MDZqtgCgG5S3aV60INAB475osJousYpZ4cTJ2cFbMpdHS5Y6loLTH8LPtkj2QN0x93J30HT/M3qJXM0+lyeQ==}
    peerDependencies:
      '@types/react': '*'
      '@types/react-dom': '*'
      react: ^16.8 || ^17.0 || ^18.0 || ^19.0 || ^19.0.0-rc
      react-dom: ^16.8 || ^17.0 || ^18.0 || ^19.0 || ^19.0.0-rc
    peerDependenciesMeta:
      '@types/react':
        optional: true
      '@types/react-dom':
        optional: true

  '@radix-ui/rect@1.1.0':
    resolution: {integrity: sha512-A9+lCBZoaMJlVKcRBz2YByCG+Cp2t6nAnMnNba+XiWxnj6r4JUFqfsgwocMBZU9LPtdxC6wB56ySYpc7LQIoJg==}

  '@rtsao/scc@1.1.0':
    resolution: {integrity: sha512-zt6OdqaDoOnJ1ZYsCYGt9YmWzDXl4vQdKTyJev62gFhRGKdx7mcT54V9KIjg+d2wi9EXsPvAPKe7i7WjfVWB8g==}

  '@rushstack/eslint-patch@1.10.4':
    resolution: {integrity: sha512-WJgX9nzTqknM393q1QJDJmoW28kUfEnybeTfVNcNAPnIx210RXm2DiXiHzfNPJNIUUb1tJnz/l4QGtJ30PgWmA==}

  '@swc/counter@0.1.3':
    resolution: {integrity: sha512-e2BR4lsJkkRlKZ/qCHPw9ZaSxc0MVUd7gtbtaB7aMvHeJVYe8sOB8DBZkP2DtISHGSku9sCK6T6cnY0CtXrOCQ==}

  '@swc/helpers@0.5.13':
    resolution: {integrity: sha512-UoKGxQ3r5kYI9dALKJapMmuK+1zWM/H17Z1+iwnNmzcJRnfFuevZs375TA5rW31pu4BS4NoSy1fRsexDXfWn5w==}

  '@types/estree@1.0.6':
    resolution: {integrity: sha512-AYnb1nQyY49te+VRAVgmzfcgjYS91mY5P0TKUDCLEM+gNnA+3T6rWITXRLYCpahpqSQbN5cE+gHpnPyXjHWxcw==}

  '@types/istanbul-lib-coverage@2.0.6':
    resolution: {integrity: sha512-2QF/t/auWm0lsy8XtKVPG19v3sSOQlJe/YHZgfjb/KBBHOGSV+J2q/S671rcq9uTBrLAXmZpqJiaQbMT+zNU1w==}

  '@types/istanbul-lib-report@3.0.3':
    resolution: {integrity: sha512-NQn7AHQnk/RSLOxrBbGyJM/aVQ+pjj5HCgasFxc0K/KhoATfQ/47AyUl15I2yBUpihjmas+a+VJBOqecrFH+uA==}

  '@types/istanbul-reports@1.1.2':
    resolution: {integrity: sha512-P/W9yOX/3oPZSpaYOCQzGqgCQRXn0FFO/V8bWrCQs+wLmvVVxk6CRBXALEvNs9OHIatlnlFokfhuDo2ug01ciw==}

  '@types/json-schema@7.0.15':
    resolution: {integrity: sha512-5+fP8P8MFNC+AyZCDxrB2pkZFPGzqQWUzpSeuuVLvm8VMcorNYavBqoFcxK8bQz4Qsbn4oUEEem4wDLfcysGHA==}

  '@types/json5@0.0.29':
    resolution: {integrity: sha512-dRLjCWHYg4oaA77cxO64oO+7JwCwnIzkZPdrrC71jQmQtlhM556pwKo5bUzqvZndkVbeFLIIi+9TC40JNF5hNQ==}

  '@types/node@20.16.2':
    resolution: {integrity: sha512-91s/n4qUPV/wg8eE9KHYW1kouTfDk2FPGjXbBMfRWP/2vg1rCXNQL1OCabwGs0XSdukuK+MwCDXE30QpSeMUhQ==}

  '@types/prop-types@15.7.12':
    resolution: {integrity: sha512-5zvhXYtRNRluoE/jAp4GVsSduVUzNWKkOZrCDBWYtE7biZywwdC2AcEzg+cSMLFRfVgeAFqpfNabiPjxFddV1Q==}

  '@types/react-dom@18.3.0':
    resolution: {integrity: sha512-EhwApuTmMBmXuFOikhQLIBUn6uFg81SwLMOAUgodJF14SOBOCMdU04gDoYi0WOJJHD144TL32z4yDqCW3dnkQg==}

  '@types/react@18.3.5':
    resolution: {integrity: sha512-WeqMfGJLGuLCqHGYRGHxnKrXcTitc6L/nBUWfWPcTarG3t9PsquqUMuVeXZeca+mglY4Vo5GZjCi0A3Or2lnxA==}

  '@types/semver@7.5.8':
    resolution: {integrity: sha512-I8EUhyrgfLrcTkzV3TSsGyl1tSuPrEDzr0yd5m90UgNxQkyDXULk3b6MlQqTCpZpNtWe1K0hzclnZkTcLBe2UQ==}

  '@types/webpack@5.28.5':
    resolution: {integrity: sha512-wR87cgvxj3p6D0Crt1r5avwqffqPXUkNlnQ1mjU93G7gCuFjufZR4I6j8cz5g1F1tTYpfOOFvly+cmIQwL9wvw==}

  '@types/yargs-parser@21.0.3':
    resolution: {integrity: sha512-I4q9QU9MQv4oEOz4tAHJtNz1cwuLxn2F3xcc2iV5WdqLPpUnj30aUuxt1mAxYTG+oe8CZMV/+6rU4S4gRDzqtQ==}

  '@types/yargs@13.0.12':
    resolution: {integrity: sha512-qCxJE1qgz2y0hA4pIxjBR+PelCH0U5CK1XJXFwCNqfmliatKp47UCXXE9Dyk1OXBDLvsCF57TqQEJaeLfDYEOQ==}

  '@typescript-eslint/eslint-plugin@8.6.0':
    resolution: {integrity: sha512-UOaz/wFowmoh2G6Mr9gw60B1mm0MzUtm6Ic8G2yM1Le6gyj5Loi/N+O5mocugRGY+8OeeKmkMmbxNqUCq3B4Sg==}
    engines: {node: ^18.18.0 || ^20.9.0 || >=21.1.0}
    peerDependencies:
      '@typescript-eslint/parser': ^8.0.0 || ^8.0.0-alpha.0
      eslint: ^8.57.0 || ^9.0.0
      typescript: '*'
    peerDependenciesMeta:
      typescript:
        optional: true

  '@typescript-eslint/parser@8.6.0':
    resolution: {integrity: sha512-eQcbCuA2Vmw45iGfcyG4y6rS7BhWfz9MQuk409WD47qMM+bKCGQWXxvoOs1DUp+T7UBMTtRTVT+kXr7Sh4O9Ow==}
    engines: {node: ^18.18.0 || ^20.9.0 || >=21.1.0}
    peerDependencies:
      eslint: ^8.57.0 || ^9.0.0
      typescript: '*'
    peerDependenciesMeta:
      typescript:
        optional: true

  '@typescript-eslint/scope-manager@5.62.0':
    resolution: {integrity: sha512-VXuvVvZeQCQb5Zgf4HAxc04q5j+WrNAtNh9OwCsCgpKqESMTu3tF/jhZ3xG6T4NZwWl65Bg8KuS2uEvhSfLl0w==}
    engines: {node: ^12.22.0 || ^14.17.0 || >=16.0.0}

  '@typescript-eslint/scope-manager@8.6.0':
    resolution: {integrity: sha512-ZuoutoS5y9UOxKvpc/GkvF4cuEmpokda4wRg64JEia27wX+PysIE9q+lzDtlHHgblwUWwo5/Qn+/WyTUvDwBHw==}
    engines: {node: ^18.18.0 || ^20.9.0 || >=21.1.0}

  '@typescript-eslint/type-utils@8.6.0':
    resolution: {integrity: sha512-dtePl4gsuenXVwC7dVNlb4mGDcKjDT/Ropsk4za/ouMBPplCLyznIaR+W65mvCvsyS97dymoBRrioEXI7k0XIg==}
    engines: {node: ^18.18.0 || ^20.9.0 || >=21.1.0}
    peerDependencies:
      typescript: '*'
    peerDependenciesMeta:
      typescript:
        optional: true

  '@typescript-eslint/types@5.62.0':
    resolution: {integrity: sha512-87NVngcbVXUahrRTqIK27gD2t5Cu1yuCXxbLcFtCzZGlfyVWWh8mLHkoxzjsB6DDNnvdL+fW8MiwPEJyGJQDgQ==}
    engines: {node: ^12.22.0 || ^14.17.0 || >=16.0.0}

  '@typescript-eslint/types@8.6.0':
    resolution: {integrity: sha512-rojqFZGd4MQxw33SrOy09qIDS8WEldM8JWtKQLAjf/X5mGSeEFh5ixQlxssMNyPslVIk9yzWqXCsV2eFhYrYUw==}
    engines: {node: ^18.18.0 || ^20.9.0 || >=21.1.0}

  '@typescript-eslint/typescript-estree@5.62.0':
    resolution: {integrity: sha512-CmcQ6uY7b9y694lKdRB8FEel7JbU/40iSAPomu++SjLMntB+2Leay2LO6i8VnJk58MtE9/nQSFIH6jpyRWyYzA==}
    engines: {node: ^12.22.0 || ^14.17.0 || >=16.0.0}
    peerDependencies:
      typescript: '*'
    peerDependenciesMeta:
      typescript:
        optional: true

  '@typescript-eslint/typescript-estree@8.6.0':
    resolution: {integrity: sha512-MOVAzsKJIPIlLK239l5s06YXjNqpKTVhBVDnqUumQJja5+Y94V3+4VUFRA0G60y2jNnTVwRCkhyGQpavfsbq/g==}
    engines: {node: ^18.18.0 || ^20.9.0 || >=21.1.0}
    peerDependencies:
      typescript: '*'
    peerDependenciesMeta:
      typescript:
        optional: true

  '@typescript-eslint/utils@5.62.0':
    resolution: {integrity: sha512-n8oxjeb5aIbPFEtmQxQYOLI0i9n5ySBEY/ZEHHZqKQSFnxio1rv6dthascc9dLuwrL0RC5mPCxB7vnAVGAYWAQ==}
    engines: {node: ^12.22.0 || ^14.17.0 || >=16.0.0}
    peerDependencies:
      eslint: ^6.0.0 || ^7.0.0 || ^8.0.0

  '@typescript-eslint/utils@8.6.0':
    resolution: {integrity: sha512-eNp9cWnYf36NaOVjkEUznf6fEgVy1TWpE0o52e4wtojjBx7D1UV2WAWGzR+8Y5lVFtpMLPwNbC67T83DWSph4A==}
    engines: {node: ^18.18.0 || ^20.9.0 || >=21.1.0}
    peerDependencies:
      eslint: ^8.57.0 || ^9.0.0

  '@typescript-eslint/visitor-keys@5.62.0':
    resolution: {integrity: sha512-07ny+LHRzQXepkGg6w0mFY41fVUNBrL2Roj/++7V1txKugfjm/Ci/qSND03r2RhlJhJYMcTn9AhhSSqQp0Ysyw==}
    engines: {node: ^12.22.0 || ^14.17.0 || >=16.0.0}

  '@typescript-eslint/visitor-keys@8.6.0':
    resolution: {integrity: sha512-wapVFfZg9H0qOYh4grNVQiMklJGluQrOUiOhYRrQWhx7BY/+I1IYb8BczWNbbUpO+pqy0rDciv3lQH5E1bCLrg==}
    engines: {node: ^18.18.0 || ^20.9.0 || >=21.1.0}

  '@ungap/structured-clone@1.2.0':
    resolution: {integrity: sha512-zuVdFrMJiuCDQUMCzQaD6KL28MjnqqN8XnAqiEq9PNm/hCPTSGfrXCOfwj1ow4LFb/tNymJPwsNbVePc1xFqrQ==}

  '@webassemblyjs/ast@1.12.1':
    resolution: {integrity: sha512-EKfMUOPRRUTy5UII4qJDGPpqfwjOmZ5jeGFwid9mnoqIFK+e0vqoi1qH56JpmZSzEL53jKnNzScdmftJyG5xWg==}

  '@webassemblyjs/floating-point-hex-parser@1.11.6':
    resolution: {integrity: sha512-ejAj9hfRJ2XMsNHk/v6Fu2dGS+i4UaXBXGemOfQ/JfQ6mdQg/WXtwleQRLLS4OvfDhv8rYnVwH27YJLMyYsxhw==}

  '@webassemblyjs/helper-api-error@1.11.6':
    resolution: {integrity: sha512-o0YkoP4pVu4rN8aTJgAyj9hC2Sv5UlkzCHhxqWj8butaLvnpdc2jOwh4ewE6CX0txSfLn/UYaV/pheS2Txg//Q==}

  '@webassemblyjs/helper-buffer@1.12.1':
    resolution: {integrity: sha512-nzJwQw99DNDKr9BVCOZcLuJJUlqkJh+kVzVl6Fmq/tI5ZtEyWT1KZMyOXltXLZJmDtvLCDgwsyrkohEtopTXCw==}

  '@webassemblyjs/helper-numbers@1.11.6':
    resolution: {integrity: sha512-vUIhZ8LZoIWHBohiEObxVm6hwP034jwmc9kuq5GdHZH0wiLVLIPcMCdpJzG4C11cHoQ25TFIQj9kaVADVX7N3g==}

  '@webassemblyjs/helper-wasm-bytecode@1.11.6':
    resolution: {integrity: sha512-sFFHKwcmBprO9e7Icf0+gddyWYDViL8bpPjJJl0WHxCdETktXdmtWLGVzoHbqUcY4Be1LkNfwTmXOJUFZYSJdA==}

  '@webassemblyjs/helper-wasm-section@1.12.1':
    resolution: {integrity: sha512-Jif4vfB6FJlUlSbgEMHUyk1j234GTNG9dBJ4XJdOySoj518Xj0oGsNi59cUQF4RRMS9ouBUxDDdyBVfPTypa5g==}

  '@webassemblyjs/ieee754@1.11.6':
    resolution: {integrity: sha512-LM4p2csPNvbij6U1f19v6WR56QZ8JcHg3QIJTlSwzFcmx6WSORicYj6I63f9yU1kEUtrpG+kjkiIAkevHpDXrg==}

  '@webassemblyjs/leb128@1.11.6':
    resolution: {integrity: sha512-m7a0FhE67DQXgouf1tbN5XQcdWoNgaAuoULHIfGFIEVKA6tu/edls6XnIlkmS6FrXAquJRPni3ZZKjw6FSPjPQ==}

  '@webassemblyjs/utf8@1.11.6':
    resolution: {integrity: sha512-vtXf2wTQ3+up9Zsg8sa2yWiQpzSsMyXj0qViVP6xKGCUT8p8YJ6HqI7l5eCnWx1T/FYdsv07HQs2wTFbbof/RA==}

  '@webassemblyjs/wasm-edit@1.12.1':
    resolution: {integrity: sha512-1DuwbVvADvS5mGnXbE+c9NfA8QRcZ6iKquqjjmR10k6o+zzsRVesil54DKexiowcFCPdr/Q0qaMgB01+SQ1u6g==}

  '@webassemblyjs/wasm-gen@1.12.1':
    resolution: {integrity: sha512-TDq4Ojh9fcohAw6OIMXqiIcTq5KUXTGRkVxbSo1hQnSy6lAM5GSdfwWeSxpAo0YzgsgF182E/U0mDNhuA0tW7w==}

  '@webassemblyjs/wasm-opt@1.12.1':
    resolution: {integrity: sha512-Jg99j/2gG2iaz3hijw857AVYekZe2SAskcqlWIZXjji5WStnOpVoat3gQfT/Q5tb2djnCjBtMocY/Su1GfxPBg==}

  '@webassemblyjs/wasm-parser@1.12.1':
    resolution: {integrity: sha512-xikIi7c2FHXysxXe3COrVUPSheuBtpcfhbpFj4gmu7KRLYOzANztwUU0IbsqvMqzuNK2+glRGWCEqZo1WCLyAQ==}

  '@webassemblyjs/wast-printer@1.12.1':
    resolution: {integrity: sha512-+X4WAlOisVWQMikjbcvY2e0rwPsKQ9F688lksZhBcPycBBuii3O7m8FACbDMWDojpAqvjIncrG8J0XHKyQfVeA==}

  '@xtuc/ieee754@1.2.0':
    resolution: {integrity: sha512-DX8nKgqcGwsc0eJSqYt5lwP4DH5FlHnmuWWBRy7X0NcaGR0ZtuyeESgMwTYVEtxmsNGY+qit4QYT/MIYTOTPeA==}

  '@xtuc/long@4.2.2':
    resolution: {integrity: sha512-NuHqBY1PB/D8xU6s/thBgOAiAP7HOYDQ32+BFZILJ8ivkUkAHQnWfn6WhL79Owj1qmUnoN/YPhktdIoucipkAQ==}

  acorn-import-attributes@1.9.5:
    resolution: {integrity: sha512-n02Vykv5uA3eHGM/Z2dQrcD56kL8TyDb2p1+0P83PClMnC/nc+anbQRhIOWnSq4Ke/KvDPrY3C9hDtC/A3eHnQ==}
    peerDependencies:
      acorn: ^8

  acorn-jsx@5.3.2:
    resolution: {integrity: sha512-rq9s+JNhf0IChjtDXxllJ7g41oZk5SlXtp0LHwyA5cejwn7vKmKp4pPri6YEePv2PU65sAsegbXtIinmDFDXgQ==}
    peerDependencies:
      acorn: ^6.0.0 || ^7.0.0 || ^8.0.0

  acorn@8.12.1:
    resolution: {integrity: sha512-tcpGyI9zbizT9JbV6oYE477V6mTlXvvi0T0G3SNIYE2apm/G5huBa1+K89VGeovbg+jycCrfhl3ADxErOuO6Jg==}
    engines: {node: '>=0.4.0'}
    hasBin: true

  ajv-keywords@3.5.2:
    resolution: {integrity: sha512-5p6WTN0DdTGVQk6VjcEju19IgaHudalcfabD7yhDGeA6bcQnmL+CpveLJq/3hvfwd1aof6L386Ougkx6RfyMIQ==}
    peerDependencies:
      ajv: ^6.9.1

  ajv@6.12.6:
    resolution: {integrity: sha512-j3fVLgvTo527anyYyJOGTYJbG+vnnQYvE0m5mmkc1TK+nxAppkCLMIL0aZ4dblVCNoGShhm+kzE4ZUykBoMg4g==}

  ansi-regex@4.1.1:
    resolution: {integrity: sha512-ILlv4k/3f6vfQ4OoP2AGvirOktlQ98ZEL1k9FaQjxa3L1abBgbuTDAdPOpvbGncC0BTVQrl+OM8xZGK6tWXt7g==}
    engines: {node: '>=6'}

  ansi-regex@5.0.1:
    resolution: {integrity: sha512-quJQXlTSUGL2LH9SUXo8VwsY4soanhgo6LNSm84E1LBcE8s3O0wpdiRzyR9z/ZZJMlMWv37qOOb9pdJlMUEKFQ==}
    engines: {node: '>=8'}

  ansi-regex@6.0.1:
    resolution: {integrity: sha512-n5M855fKb2SsfMIiFFoVrABHJC8QtHwVx+mHWP3QcEqBHYienj5dHSgjbxtC0WEZXYt4wcD6zrQElDPhFuZgfA==}
    engines: {node: '>=12'}

  ansi-styles@3.2.1:
    resolution: {integrity: sha512-VT0ZI6kZRdTh8YyJw3SMbYm/u+NqfsAxEpWO0Pf9sq8/e94WxxOpPKx9FR1FlyCtOVDNOQ+8ntlqFxiRc+r5qA==}
    engines: {node: '>=4'}

  ansi-styles@4.3.0:
    resolution: {integrity: sha512-zbB9rCJAT1rbjiVDb2hqKFHNYLxgtk8NURxZ3IZwD3F6NtxbXZQCnnSi1Lkx+IDohdPlFp222wVALIheZJQSEg==}
    engines: {node: '>=8'}

  ansi-styles@6.2.1:
    resolution: {integrity: sha512-bN798gFfQX+viw3R7yrGWRqnrN2oRkEkUjjl4JNn4E8GxxbjtG3FbrEIIY3l8/hrwUwIeCZvi4QuOTP4MErVug==}
    engines: {node: '>=12'}

  any-promise@1.3.0:
    resolution: {integrity: sha512-7UvmKalWRt1wgjL1RrGxoSJW/0QZFIegpeGvZG9kjp8vrRu55XTHbwnqq2GpXm9uLbcuhxm3IqX9OB4MZR1b2A==}

  anymatch@3.1.3:
    resolution: {integrity: sha512-KMReFUr0B4t+D+OBkjR3KYqvocp2XaSzO55UcB6mgQMd3KbcE+mWTyvVV7D/zsdEbNnV6acZUutkiHQXvTr1Rw==}
    engines: {node: '>= 8'}

  arg@5.0.2:
    resolution: {integrity: sha512-PYjyFOLKQ9y57JvQ6QLo8dAgNqswh8M1RMJYdQduT6xbWSgK36P/Z/v+p888pM69jMMfS8Xd8F6I1kQ/I9HUGg==}

  argparse@2.0.1:
    resolution: {integrity: sha512-8+9WqebbFzpX9OR+Wa6O29asIogeRMzcGtAINdpMHHyAg10f05aSFVBbcEqGf/PXw1EjAZ+q2/bEBg3DvurK3Q==}

  aria-hidden@1.2.4:
    resolution: {integrity: sha512-y+CcFFwelSXpLZk/7fMB2mUbGtX9lKycf1MWJ7CaTIERyitVlyQx6C+sxcROU2BAJ24OiZyK+8wj2i8AlBoS3A==}
    engines: {node: '>=10'}

  aria-query@5.1.3:
    resolution: {integrity: sha512-R5iJ5lkuHybztUfuOAznmboyjWq8O6sqNqtK7CLOqdydi54VNbORp49mb14KbWgG1QD3JFO9hJdZ+y4KutfdOQ==}

  array-buffer-byte-length@1.0.1:
    resolution: {integrity: sha512-ahC5W1xgou+KTXix4sAO8Ki12Q+jf4i0+tmk3sC+zgcynshkHxzpXdImBehiUYKKKDwvfFiJl1tZt6ewscS1Mg==}
    engines: {node: '>= 0.4'}

  array-includes@3.1.8:
    resolution: {integrity: sha512-itaWrbYbqpGXkGhZPGUulwnhVf5Hpy1xiCFsGqyIGglbBxmG5vSjxQen3/WGOjPpNEv1RtBLKxbmVXm8HpJStQ==}
    engines: {node: '>= 0.4'}

  array-union@2.1.0:
    resolution: {integrity: sha512-HGyxoOTYUyCM6stUe6EJgnd4EoewAI7zMdfqO+kGjnlZmBDz/cR5pf8r/cR4Wq60sL/p0IkcjUEEPwS3GFrIyw==}
    engines: {node: '>=8'}

  array.prototype.findlast@1.2.5:
    resolution: {integrity: sha512-CVvd6FHg1Z3POpBLxO6E6zr+rSKEQ9L6rZHAaY7lLfhKsWYUBBOuMs0e9o24oopj6H+geRCX0YJ+TJLBK2eHyQ==}
    engines: {node: '>= 0.4'}

  array.prototype.findlastindex@1.2.5:
    resolution: {integrity: sha512-zfETvRFA8o7EiNn++N5f/kaCw221hrpGsDmcpndVupkPzEc1Wuf3VgC0qby1BbHs7f5DVYjgtEU2LLh5bqeGfQ==}
    engines: {node: '>= 0.4'}

  array.prototype.flat@1.3.2:
    resolution: {integrity: sha512-djYB+Zx2vLewY8RWlNCUdHjDXs2XOgm602S9E7P/UpHgfeHL00cRiIF+IN/G/aUJ7kGPb6yO/ErDI5V2s8iycA==}
    engines: {node: '>= 0.4'}

  array.prototype.flatmap@1.3.2:
    resolution: {integrity: sha512-Ewyx0c9PmpcsByhSW4r+9zDU7sGjFc86qf/kKtuSCRdhfbk0SNLLkaT5qvcHnRGgc5NP/ly/y+qkXkqONX54CQ==}
    engines: {node: '>= 0.4'}

  array.prototype.tosorted@1.1.4:
    resolution: {integrity: sha512-p6Fx8B7b7ZhL/gmUsAy0D15WhvDccw3mnGNbZpi3pmeJdxtWsj2jEaI4Y6oo3XiHfzuSgPwKc04MYt6KgvC/wA==}
    engines: {node: '>= 0.4'}

  arraybuffer.prototype.slice@1.0.3:
    resolution: {integrity: sha512-bMxMKAjg13EBSVscxTaYA4mRc5t1UAXa2kXiGTNfZ079HIWXEkKmkgFrh/nJqamaLSrXO5H4WFFkPEaLJWbs3A==}
    engines: {node: '>= 0.4'}

  ast-types-flow@0.0.8:
    resolution: {integrity: sha512-OH/2E5Fg20h2aPrbe+QL8JZQFko0YZaF+j4mnQ7BGhfavO7OpSLa8a0y9sBwomHdSbkhTS8TQNayBfnW5DwbvQ==}

  available-typed-arrays@1.0.7:
    resolution: {integrity: sha512-wvUjBtSGN7+7SjNpq/9M2Tg350UZD3q62IFZLbRAR1bSMlCo1ZaeW+BJ+D090e4hIIZLBcTDWe4Mh4jvUDajzQ==}
    engines: {node: '>= 0.4'}

  axe-core@4.10.0:
    resolution: {integrity: sha512-Mr2ZakwQ7XUAjp7pAwQWRhhK8mQQ6JAaNWSjmjxil0R8BPioMtQsTLOolGYkji1rcL++3dCqZA3zWqpT+9Ew6g==}
    engines: {node: '>=4'}

  axobject-query@4.1.0:
    resolution: {integrity: sha512-qIj0G9wZbMGNLjLmg1PT6v2mE9AH2zlnADJD/2tC6E00hgmhUOfEB6greHPAfLRSufHqROIUTkw6E+M3lH0PTQ==}
    engines: {node: '>= 0.4'}

  babel-plugin-react-compiler@0.0.0-experimental-6067d4e-20240919:
    resolution: {integrity: sha512-3BHXXnd3GzOkHHWMhYLARTUa03PyMzhbAA3ptG+WXujJu0mx1BT3CslcqDlKMh7j508uspT5JCXRZh0ZIN9a0g==}

  balanced-match@1.0.2:
    resolution: {integrity: sha512-3oSeUO0TMV67hN1AmbXsK4yaqU7tjiHlbxRDZOpH0KW9+CeX4bRAaX0Anxt0tx2MrpRpWwQaPwIlISEJhYU5Pw==}

  binary-extensions@2.3.0:
    resolution: {integrity: sha512-Ceh+7ox5qe7LJuLHoY0feh3pHuUDHAcRUeyL2VYghZwfpkNIy/+8Ocg0a3UuSoYzavmylwuLWQOf3hl0jjMMIw==}
    engines: {node: '>=8'}

  brace-expansion@1.1.11:
    resolution: {integrity: sha512-iCuPHDFgrHX7H2vEI/5xpz07zSHB00TpugqhmYtVmMO6518mCuRMoOYFldEBl0g187ufozdaHgWKcYFb61qGiA==}

  brace-expansion@2.0.1:
    resolution: {integrity: sha512-XnAIvQ8eM+kC6aULx6wuQiwVsnzsi9d3WxzV3FpWTGA19F621kwdbsAcFKXgKUHZWsy+mY6iL1sHTxWEFCytDA==}

  braces@3.0.3:
    resolution: {integrity: sha512-yQbXgO/OSZVD2IsiLlro+7Hf6Q18EJrKSEsdoMzKePKXct3gvD8oLcOQdIzGupr5Fj+EDe8gO/lxc1BzfMpxvA==}
    engines: {node: '>=8'}

  browserslist@4.23.3:
    resolution: {integrity: sha512-btwCFJVjI4YWDNfau8RhZ+B1Q/VLoUITrm3RlP6y1tYGWIOa+InuYiRGXUBXo8nA1qKmHMyLB/iVQg5TT4eFoA==}
    engines: {node: ^6 || ^7 || ^8 || ^9 || ^10 || ^11 || ^12 || >=13.7}
    hasBin: true

  buffer-from@1.1.2:
    resolution: {integrity: sha512-E+XQCRwSbaaiChtv6k6Dwgc+bx+Bs6vuKJHHl5kox/BaKbhiXzqQOwK4cO22yElGp2OCmjwVhT3HmxgyPGnJfQ==}

  busboy@1.6.0:
    resolution: {integrity: sha512-8SFQbg/0hQ9xy3UNTB0YEnsNBbWfhf7RtnzpL7TkBiTBRfrQ9Fxcnz7VJsleJpyp6rVLvXiuORqjlHi5q+PYuA==}
    engines: {node: '>=10.16.0'}

  call-bind@1.0.7:
    resolution: {integrity: sha512-GHTSNSYICQ7scH7sZ+M2rFopRoLh8t2bLSW6BbgrtLsahOIB5iyAVJf9GjWK3cYTDaMj4XdBpM1cA6pIS0Kv2w==}
    engines: {node: '>= 0.4'}

  callsites@3.1.0:
    resolution: {integrity: sha512-P8BjAsXvZS+VIDUI11hHCQEv74YT67YUi5JJFNWIqL235sBmjX4+qx9Muvls5ivyNENctx46xQLQ3aTuE7ssaQ==}
    engines: {node: '>=6'}

  camelcase-css@2.0.1:
    resolution: {integrity: sha512-QOSvevhslijgYwRx6Rv7zKdMF8lbRmx+uQGx2+vDc+KI/eBnsy9kit5aj23AgGu3pa4t9AgwbnXWqS+iOY+2aA==}
    engines: {node: '>= 6'}

  caniuse-lite@1.0.30001662:
    resolution: {integrity: sha512-sgMUVwLmGseH8ZIrm1d51UbrhqMCH3jvS7gF/M6byuHOnKyLOBL7W8yz5V02OHwgLGA36o/AFhWzzh4uc5aqTA==}

  chalk@4.1.2:
    resolution: {integrity: sha512-oKnbhFyRIXpUuez8iBMmyEa4nbj4IOQyuhc/wy9kY7/WVPcwIO9VA668Pu8RkO7+0G76SLROeyw9CpQ061i4mA==}
    engines: {node: '>=10'}

  chokidar@3.6.0:
    resolution: {integrity: sha512-7VT13fmjotKpGipCW9JEQAusEPE+Ei8nl6/g4FBAmIm0GOOLMua9NDDo/DWp0ZAxCr3cPq5ZpBqmPAQgDda2Pw==}
    engines: {node: '>= 8.10.0'}

  chrome-trace-event@1.0.4:
    resolution: {integrity: sha512-rNjApaLzuwaOTjCiT8lSDdGN1APCiqkChLMJxJPWLunPAt5fy8xgU9/jNOchV84wfIxrA0lRQB7oCT8jrn/wrQ==}
    engines: {node: '>=6.0'}

  class-variance-authority@0.7.0:
    resolution: {integrity: sha512-jFI8IQw4hczaL4ALINxqLEXQbWcNjoSkloa4IaufXCJr6QawJyw7tuRysRsrE8w2p/4gGaxKIt/hX3qz/IbD1A==}

  client-only@0.0.1:
    resolution: {integrity: sha512-IV3Ou0jSMzZrd3pZ48nLkT9DA7Ag1pnPzaiQhpW7c3RbcqqzvzzVu+L8gfqMp/8IM2MQtSiqaCxrrcfu8I8rMA==}

  clsx@2.0.0:
    resolution: {integrity: sha512-rQ1+kcj+ttHG0MKVGBUXwayCCF1oh39BF5COIpRzuCEv8Mwjv0XucrI2ExNTOn9IlLifGClWQcU9BrZORvtw6Q==}
    engines: {node: '>=6'}

  clsx@2.1.1:
    resolution: {integrity: sha512-eYm0QWBtUrBWZWG0d386OGAw16Z995PiOVo2B7bjWSbHedGl5e0ZWaq65kOGgUSNesEIDkB9ISbTg/JK9dhCZA==}
    engines: {node: '>=6'}

  color-convert@1.9.3:
    resolution: {integrity: sha512-QfAUtd+vFdAtFQcC8CCyYt1fYWxSqAiK2cSD6zDB8N3cpsEBAvRxp9zOGg6G/SHHJYAT88/az/IuDGALsNVbGg==}

  color-convert@2.0.1:
    resolution: {integrity: sha512-RRECPsj7iu/xb5oKYcsFHSppFNnsj/52OVTRKb4zP5onXwVF3zVmmToNcOfGC+CRDpfK/U584fMg38ZHCaElKQ==}
    engines: {node: '>=7.0.0'}

  color-name@1.1.3:
    resolution: {integrity: sha512-72fSenhMw2HZMTVHeCA9KCmpEIbzWiQsjN+BHcBbS9vr1mtt+vJjPdksIBNUmKAW8TFUDPJK5SUU3QhE9NEXDw==}

  color-name@1.1.4:
    resolution: {integrity: sha512-dOy+3AuW3a2wNbZHIuMZpTcgjGuLU/uBL/ubcZF9OXbDo8ff4O8yVp5Bf0efS8uEoYo5q4Fx7dY9OgQGXgAsQA==}

  color-string@1.9.1:
    resolution: {integrity: sha512-shrVawQFojnZv6xM40anx4CkoDP+fZsw/ZerEMsW/pyzsRbElpsL/DBVW7q3ExxwusdNXI3lXpuhEZkzs8p5Eg==}

  color@4.2.3:
    resolution: {integrity: sha512-1rXeuUUiGGrykh+CeBdu5Ie7OJwinCgQY0bc7GCRxy5xVHy+moaqkpL/jqQq0MtQOeYcrqEz4abc5f0KtU7W4A==}
    engines: {node: '>=12.5.0'}

  commander@2.20.3:
    resolution: {integrity: sha512-GpVkmM8vF2vQUkj2LvZmD35JxeJOLCwJ9cUkugyk2nuhbv3+mJvpLYYt+0+USMxE+oj+ey/lJEnhZw75x/OMcQ==}

  commander@4.1.1:
    resolution: {integrity: sha512-NOKm8xhkzAjzFx8B2v5OAHT+u5pRQc2UCa2Vq9jYL/31o2wi9mxBA7LIFs3sV5VSC49z6pEhfbMULvShKj26WA==}
    engines: {node: '>= 6'}

  concat-map@0.0.1:
    resolution: {integrity: sha512-/Srv4dswyQNBfohGpz9o6Yb3Gz3SrUDqBH5rTuhGR7ahtlbYKnVxw2bCFMRljaA7EXHaXZ8wsHdodFvbkhKmqg==}

  cookie@0.6.0:
    resolution: {integrity: sha512-U71cyTamuh1CRNCfpGY6to28lxvNwPG4Guz/EVjgf3Jmzv0vlDp1atT9eS5dDjMYHucpHbWns6Lwf3BKz6svdw==}
    engines: {node: '>= 0.6'}

  cross-env@7.0.3:
    resolution: {integrity: sha512-+/HKd6EgcQCJGh2PSjZuUitQBQynKor4wrFbRg4DtAgS1aWO+gU52xpH7M9ScGgXSYmAVS9bIJ8EzuaGw0oNAw==}
    engines: {node: '>=10.14', npm: '>=6', yarn: '>=1'}
    hasBin: true

  cross-spawn@7.0.3:
    resolution: {integrity: sha512-iRDPJKUPVEND7dHPO8rkbOnPpyDygcDFtWjpeWNCgy8WP2rXcxXL8TskReQl6OrB2G7+UJrags1q15Fudc7G6w==}
    engines: {node: '>= 8'}

  cssesc@3.0.0:
    resolution: {integrity: sha512-/Tb/JcjK111nNScGob5MNtsntNM1aCNUDipB/TkwZFhyDrrE47SOx/18wF2bbjgc3ZzCSKW1T5nt5EbFoAz/Vg==}
    engines: {node: '>=4'}
    hasBin: true

  csstype@3.1.3:
    resolution: {integrity: sha512-M1uQkMl8rQK/szD0LNhtqxIPLpimGm8sOBwU7lLnCpSbTyY3yeU1Vc7l4KT5zT4s/yOxHH5O7tIuuLOCnLADRw==}

  damerau-levenshtein@1.0.8:
    resolution: {integrity: sha512-sdQSFB7+llfUcQHUQO3+B8ERRj0Oa4w9POWMI/puGtuf7gFywGmkaLCElnudfTiKZV+NvHqL0ifzdrI8Ro7ESA==}

  data-view-buffer@1.0.1:
    resolution: {integrity: sha512-0lht7OugA5x3iJLOWFhWK/5ehONdprk0ISXqVFn/NFrDu+cuc8iADFrGQz5BnRK7LLU3JmkbXSxaqX+/mXYtUA==}
    engines: {node: '>= 0.4'}

  data-view-byte-length@1.0.1:
    resolution: {integrity: sha512-4J7wRJD3ABAzr8wP+OcIcqq2dlUKp4DVflx++hs5h5ZKydWMI6/D/fAot+yh6g2tHh8fLFTvNOaVN357NvSrOQ==}
    engines: {node: '>= 0.4'}

  data-view-byte-offset@1.0.0:
    resolution: {integrity: sha512-t/Ygsytq+R995EJ5PZlD4Cu56sWa8InXySaViRzw9apusqsOO2bQP+SbYzAhR0pFKoB+43lYy8rWban9JSuXnA==}
    engines: {node: '>= 0.4'}

  debug@3.2.7:
    resolution: {integrity: sha512-CFjzYYAi4ThfiQvizrFQevTTXHtnCqWfe7x1AhgEscTz6ZbLbfoLRLPugTQyBth6f8ZERVUSyWHFD/7Wu4t1XQ==}
    peerDependencies:
      supports-color: '*'
    peerDependenciesMeta:
      supports-color:
        optional: true

  debug@4.3.6:
    resolution: {integrity: sha512-O/09Bd4Z1fBrU4VzkhFqVgpPzaGbw6Sm9FEkBT1A/YBXQFGuuSxa1dN2nxgxS34JmKXqYx8CZAwEVoJFImUXIg==}
    engines: {node: '>=6.0'}
    peerDependencies:
      supports-color: '*'
    peerDependenciesMeta:
      supports-color:
        optional: true

  debug@4.3.7:
    resolution: {integrity: sha512-Er2nc/H7RrMXZBFCEim6TCmMk02Z8vLC2Rbi1KEBggpo0fS6l0S1nnapwmIi3yW/+GOJap1Krg4w0Hg80oCqgQ==}
    engines: {node: '>=6.0'}
    peerDependencies:
      supports-color: '*'
    peerDependenciesMeta:
      supports-color:
        optional: true

  deep-equal@2.2.3:
    resolution: {integrity: sha512-ZIwpnevOurS8bpT4192sqAowWM76JDKSHYzMLty3BZGSswgq6pBaH3DhCSW5xVAZICZyKdOBPjwww5wfgT/6PA==}
    engines: {node: '>= 0.4'}

  deep-is@0.1.4:
    resolution: {integrity: sha512-oIPzksmTg4/MriiaYGO+okXDT7ztn/w3Eptv/+gSIdMdKsJo0u4CfYNFJPy+4SKMuCqGw2wxnA+URMg3t8a/bQ==}

  define-data-property@1.1.4:
    resolution: {integrity: sha512-rBMvIzlpA8v6E+SJZoo++HAYqsLrkg7MSfIinMPFhmkorw7X+dOXVJQs+QT69zGkzMyfDnIMN2Wid1+NbL3T+A==}
    engines: {node: '>= 0.4'}

  define-properties@1.2.1:
    resolution: {integrity: sha512-8QmQKqEASLd5nx0U1B1okLElbUuuttJ/AnYmRXbbbGDWh6uS208EjD4Xqq/I9wK7u0v6O08XhTWnt5XtEbR6Dg==}
    engines: {node: '>= 0.4'}

  detect-libc@2.0.3:
    resolution: {integrity: sha512-bwy0MGW55bG41VqxxypOsdSdGqLwXPI/focwgTYCFMbdUiBAxLg9CFzG08sz2aqzknwiX7Hkl0bQENjg8iLByw==}
    engines: {node: '>=8'}

  detect-node-es@1.1.0:
    resolution: {integrity: sha512-ypdmJU/TbBby2Dxibuv7ZLW3Bs1QEmM7nHjEANfohJLvE0XVujisn1qPJcZxg+qDucsr+bP6fLD1rPS3AhJ7EQ==}

  didyoumean@1.2.2:
    resolution: {integrity: sha512-gxtyfqMg7GKyhQmb056K7M3xszy/myH8w+B4RT+QXBQsvAOdc3XymqDDPHx1BgPgsdAA5SIifona89YtRATDzw==}

  dir-glob@3.0.1:
    resolution: {integrity: sha512-WkrWp9GR4KXfKGYzOLmTuGVi1UWFfws377n9cc55/tb6DuqyF6pcQ5AbiHEshaDpY9v6oaSr2XCDidGmMwdzIA==}
    engines: {node: '>=8'}

  dlv@1.1.3:
    resolution: {integrity: sha512-+HlytyjlPKnIG8XuRG8WvmBP8xs8P71y+SKKS6ZXWoEgLuePxtDoUEiH7WkdePWrQ5JBpE6aoVqfZfJUQkjXwA==}

  doctrine@2.1.0:
    resolution: {integrity: sha512-35mSku4ZXK0vfCuHEDAwt55dg2jNajHZ1odvF+8SSr82EsZY4QmXfuWso8oEd8zRhVObSN18aM0CjSdoBX7zIw==}
    engines: {node: '>=0.10.0'}

  doctrine@3.0.0:
    resolution: {integrity: sha512-yS+Q5i3hBf7GBkd4KG8a7eBNNWNGLTaEwwYWUijIYM7zrlYDM0BFXHjjPWlWZ1Rg7UaddZeIDmi9jF3HmqiQ2w==}
    engines: {node: '>=6.0.0'}

  eastasianwidth@0.2.0:
    resolution: {integrity: sha512-I88TYZWc9XiYHRQ4/3c5rjjfgkjhLyW2luGIheGERbNQ6OY7yTybanSpDXZa8y7VUP9YmDcYa+eyq4ca7iLqWA==}

  electron-to-chromium@1.5.27:
    resolution: {integrity: sha512-o37j1vZqCoEgBuWWXLHQgTN/KDKe7zwpiY5CPeq2RvUqOyJw9xnrULzZAEVQ5p4h+zjMk7hgtOoPdnLxr7m/jw==}

  emoji-regex@8.0.0:
    resolution: {integrity: sha512-MSjYzcWNOA0ewAHpz0MxpYFvwg6yjy1NG3xteoqz644VCo/RPgnr1/GGt+ic3iJTzQ8Eu3TdM14SawnVUmGE6A==}

  emoji-regex@9.2.2:
    resolution: {integrity: sha512-L18DaJsXSUk2+42pv8mLs5jJT2hqFkFE4j21wOmgbUqsZ2hL72NsUU785g9RXgo3s0ZNgVl42TiHp3ZtOv/Vyg==}

  enhanced-resolve@5.17.1:
    resolution: {integrity: sha512-LMHl3dXhTcfv8gM4kEzIUeTQ+7fpdA0l2tUf34BddXPkz2A5xJ5L/Pchd5BL6rdccM9QGvu0sWZzK1Z1t4wwyg==}
    engines: {node: '>=10.13.0'}

  es-abstract@1.23.3:
    resolution: {integrity: sha512-e+HfNH61Bj1X9/jLc5v1owaLYuHdeHHSQlkhCBiTK8rBvKaULl/beGMxwrMXjpYrv4pz22BlY570vVePA2ho4A==}
    engines: {node: '>= 0.4'}

  es-define-property@1.0.0:
    resolution: {integrity: sha512-jxayLKShrEqqzJ0eumQbVhTYQM27CfT1T35+gCgDFoL82JLsXqTJ76zv6A0YLOgEnLUMvLzsDsGIrl8NFpT2gQ==}
    engines: {node: '>= 0.4'}

  es-errors@1.3.0:
    resolution: {integrity: sha512-Zf5H2Kxt2xjTvbJvP2ZWLEICxA6j+hAmMzIlypy4xcBg1vKVnx89Wy0GbS+kf5cwCVFFzdCFh2XSCFNULS6csw==}
    engines: {node: '>= 0.4'}

  es-get-iterator@1.1.3:
    resolution: {integrity: sha512-sPZmqHBe6JIiTfN5q2pEi//TwxmAFHwj/XEuYjTuse78i8KxaqMTTzxPoFKuzRpDpTJ+0NAbpfenkmH2rePtuw==}

  es-iterator-helpers@1.0.19:
    resolution: {integrity: sha512-zoMwbCcH5hwUkKJkT8kDIBZSz9I6mVG//+lDCinLCGov4+r7NIy0ld8o03M0cJxl2spVf6ESYVS6/gpIfq1FFw==}
    engines: {node: '>= 0.4'}

  es-module-lexer@1.5.4:
    resolution: {integrity: sha512-MVNK56NiMrOwitFB7cqDwq0CQutbw+0BvLshJSse0MUNU+y1FC3bUS/AQg7oUng+/wKrrki7JfmwtVHkVfPLlw==}

  es-object-atoms@1.0.0:
    resolution: {integrity: sha512-MZ4iQ6JwHOBQjahnjwaC1ZtIBH+2ohjamzAO3oaHcXYup7qxjF2fixyH+Q71voWHeOkI2q/TnJao/KfXYIZWbw==}
    engines: {node: '>= 0.4'}

  es-set-tostringtag@2.0.3:
    resolution: {integrity: sha512-3T8uNMC3OQTHkFUsFq8r/BwAXLHvU/9O9mE0fBc/MY5iq/8H7ncvO947LmYA6ldWw9Uh8Yhf25zu6n7nML5QWQ==}
    engines: {node: '>= 0.4'}

  es-shim-unscopables@1.0.2:
    resolution: {integrity: sha512-J3yBRXCzDu4ULnQwxyToo/OjdMx6akgVC7K6few0a7F/0wLtmKKN7I73AH5T2836UuXRqN7Qg+IIUw/+YJksRw==}

  es-to-primitive@1.2.1:
    resolution: {integrity: sha512-QCOllgZJtaUo9miYBcLChTUaHNjJF3PYs1VidD7AwiEj1kYxKeQTctLAezAOH5ZKRH0g2IgPn6KwB4IT8iRpvA==}
    engines: {node: '>= 0.4'}

  escalade@3.2.0:
    resolution: {integrity: sha512-WUj2qlxaQtO4g6Pq5c29GTcWGDyd8itL8zTlipgECz3JesAiiOKotd8JU6otB3PACgG6xkJUyVhboMS+bje/jA==}
    engines: {node: '>=6'}

  escape-string-regexp@4.0.0:
    resolution: {integrity: sha512-TtpcNJ3XAzx3Gq8sWRzJaVajRs0uVxA2YAkdb1jm2YkPz4G6egUFAyA3n5vtEIZefPk5Wa4UXbKuS5fKkJWdgA==}
    engines: {node: '>=10'}

  eslint-config-next@15.0.0-canary.161:
    resolution: {integrity: sha512-Eb0/XH1GIseutlYJ1R7TYlIEDg6uK7CnLsbtl7lpcX0r1RCpLUiCrZnJ7EcJ1XbPthyfUbvPI0LAa1iGuwxSdQ==}
    peerDependencies:
      eslint: ^7.23.0 || ^8.0.0
      typescript: '>=3.3.1'
    peerDependenciesMeta:
      typescript:
        optional: true

  eslint-import-resolver-node@0.3.9:
    resolution: {integrity: sha512-WFj2isz22JahUv+B788TlO3N6zL3nNJGU8CcZbPZvVEkBPaJdCV4vy5wyghty5ROFbCRnm132v8BScu5/1BQ8g==}

  eslint-import-resolver-typescript@3.6.3:
    resolution: {integrity: sha512-ud9aw4szY9cCT1EWWdGv1L1XR6hh2PaRWif0j2QjQ0pgTY/69iw+W0Z4qZv5wHahOl8isEr+k/JnyAqNQkLkIA==}
    engines: {node: ^14.18.0 || >=16.0.0}
    peerDependencies:
      eslint: '*'
      eslint-plugin-import: '*'
      eslint-plugin-import-x: '*'
    peerDependenciesMeta:
      eslint-plugin-import:
        optional: true
      eslint-plugin-import-x:
        optional: true

  eslint-module-utils@2.11.0:
    resolution: {integrity: sha512-gbBE5Hitek/oG6MUVj6sFuzEjA/ClzNflVrLovHi/JgLdC7fiN5gLAY1WIPW1a0V5I999MnsrvVrCOGmmVqDBQ==}
    engines: {node: '>=4'}
    peerDependencies:
      '@typescript-eslint/parser': '*'
      eslint: '*'
      eslint-import-resolver-node: '*'
      eslint-import-resolver-typescript: '*'
      eslint-import-resolver-webpack: '*'
    peerDependenciesMeta:
      '@typescript-eslint/parser':
        optional: true
      eslint:
        optional: true
      eslint-import-resolver-node:
        optional: true
      eslint-import-resolver-typescript:
        optional: true
      eslint-import-resolver-webpack:
        optional: true

  eslint-plugin-import@2.30.0:
    resolution: {integrity: sha512-/mHNE9jINJfiD2EKkg1BKyPyUk4zdnT54YgbOgfjSakWT5oyX/qQLVNTkehyfpcMxZXMy1zyonZ2v7hZTX43Yw==}
    engines: {node: '>=4'}
    peerDependencies:
      '@typescript-eslint/parser': '*'
      eslint: ^2 || ^3 || ^4 || ^5 || ^6 || ^7.2.0 || ^8
    peerDependenciesMeta:
      '@typescript-eslint/parser':
        optional: true

  eslint-plugin-jest-dom@5.4.0:
    resolution: {integrity: sha512-yBqvFsnpS5Sybjoq61cJiUsenRkC9K32hYQBFS9doBR7nbQZZ5FyO+X7MlmfM1C48Ejx/qTuOCgukDUNyzKZ7A==}
    engines: {node: ^12.22.0 || ^14.17.0 || >=16.0.0, npm: '>=6', yarn: '>=1'}
    peerDependencies:
      '@testing-library/dom': ^8.0.0 || ^9.0.0 || ^10.0.0
      eslint: ^6.8.0 || ^7.0.0 || ^8.0.0 || ^9.0.0
    peerDependenciesMeta:
      '@testing-library/dom':
        optional: true

  eslint-plugin-jsx-a11y@6.10.0:
    resolution: {integrity: sha512-ySOHvXX8eSN6zz8Bywacm7CvGNhUtdjvqfQDVe6020TUK34Cywkw7m0KsCCk1Qtm9G1FayfTN1/7mMYnYO2Bhg==}
    engines: {node: '>=4.0'}
    peerDependencies:
      eslint: ^3 || ^4 || ^5 || ^6 || ^7 || ^8 || ^9

  eslint-plugin-react-hooks@4.6.2:
    resolution: {integrity: sha512-QzliNJq4GinDBcD8gPB5v0wh6g8q3SUi6EFF0x8N/BL9PoVs0atuGc47ozMRyOWAKdwaZ5OnbOEa3WR+dSGKuQ==}
    engines: {node: '>=10'}
    peerDependencies:
      eslint: ^3.0.0 || ^4.0.0 || ^5.0.0 || ^6.0.0 || ^7.0.0 || ^8.0.0-0

  eslint-plugin-react@7.36.1:
    resolution: {integrity: sha512-/qwbqNXZoq+VP30s1d4Nc1C5GTxjJQjk4Jzs4Wq2qzxFM7dSmuG2UkIjg2USMLh3A/aVcUNrK7v0J5U1XEGGwA==}
    engines: {node: '>=4'}
    peerDependencies:
      eslint: ^3 || ^4 || ^5 || ^6 || ^7 || ^8 || ^9.7

  eslint-plugin-testing-library@6.3.0:
    resolution: {integrity: sha512-GYcEErTt6EGwE0bPDY+4aehfEBpB2gDBFKohir8jlATSUvzStEyzCx8QWB/14xeKc/AwyXkzScSzMHnFojkWrA==}
    engines: {node: ^12.22.0 || ^14.17.0 || >=16.0.0, npm: '>=6'}
    peerDependencies:
      eslint: ^7.5.0 || ^8.0.0

  eslint-scope@5.1.1:
    resolution: {integrity: sha512-2NxwbF/hZ0KpepYN0cNbo+FN6XoK7GaHlQhgx/hIZl6Va0bF45RQOOwhLIy8lQDbuCiadSLCBnH2CFYquit5bw==}
    engines: {node: '>=8.0.0'}

  eslint-scope@7.2.2:
    resolution: {integrity: sha512-dOt21O7lTMhDM+X9mB4GX+DZrZtCUJPL/wlcTqxyrx5IvO0IYtILdtrQGQp+8n5S0gwSVmOf9NQrjMOgfQZlIg==}
    engines: {node: ^12.22.0 || ^14.17.0 || >=16.0.0}

  eslint-visitor-keys@3.4.3:
    resolution: {integrity: sha512-wpc+LXeiyiisxPlEkUzU6svyS1frIO3Mgxj1fdy7Pm8Ygzguax2N3Fa/D/ag1WqbOprdI+uY6wMUl8/a2G+iag==}
    engines: {node: ^12.22.0 || ^14.17.0 || >=16.0.0}

  eslint@8.57.0:
    resolution: {integrity: sha512-dZ6+mexnaTIbSBZWgou51U6OmzIhYM2VcNdtiTtI7qPNZm35Akpr0f6vtw3w1Kmn5PYo+tZVfh13WrhpS6oLqQ==}
    engines: {node: ^12.22.0 || ^14.17.0 || >=16.0.0}
    hasBin: true

  espree@9.6.1:
    resolution: {integrity: sha512-oruZaFkjorTpF32kDSI5/75ViwGeZginGGy2NoOSg3Q9bnwlnmDm4HLnkl0RE3n+njDXR037aY1+x58Z/zFdwQ==}
    engines: {node: ^12.22.0 || ^14.17.0 || >=16.0.0}

  esquery@1.6.0:
    resolution: {integrity: sha512-ca9pw9fomFcKPvFLXhBKUK90ZvGibiGOvRJNbjljY7s7uq/5YO4BOzcYtJqExdx99rF6aAcnRxHmcUHcz6sQsg==}
    engines: {node: '>=0.10'}

  esrecurse@4.3.0:
    resolution: {integrity: sha512-KmfKL3b6G+RXvP8N1vr3Tq1kL/oCFgn2NYXEtqP8/L3pKapUA4G8cFVaoF3SU323CD4XypR/ffioHmkti6/Tag==}
    engines: {node: '>=4.0'}

  estraverse@4.3.0:
    resolution: {integrity: sha512-39nnKffWz8xN1BU/2c79n9nB9HDzo0niYUqx6xyqUnyoAnQyyWpOTdZEeiCch8BBu515t4wp9ZmgVfVhn9EBpw==}
    engines: {node: '>=4.0'}

  estraverse@5.3.0:
    resolution: {integrity: sha512-MMdARuVEQziNTeJD8DgMqmhwR11BRQ/cBP+pLtYdSTnf3MIO8fFeiINEbX36ZdNlfU/7A9f3gUw49B3oQsvwBA==}
    engines: {node: '>=4.0'}

  esutils@2.0.3:
    resolution: {integrity: sha512-kVscqXk4OCp68SZ0dkgEKVi6/8ij300KBWTJq32P/dYeWTSwK41WyTxalN1eRmA5Z9UU/LX9D7FWSmV9SAYx6g==}
    engines: {node: '>=0.10.0'}

  events@3.3.0:
    resolution: {integrity: sha512-mQw+2fkQbALzQ7V0MY0IqdnXNOeTtP4r0lN9z7AAawCXgqea7bDii20AYrIBrFd/Hx0M2Ocz6S111CaFkUcb0Q==}
    engines: {node: '>=0.8.x'}

  fast-deep-equal@3.1.3:
    resolution: {integrity: sha512-f3qQ9oQy9j2AhBe/H9VC91wLmKBCCU/gDOnKNAYG5hswO7BLKj09Hc5HYNz9cGI++xlpDCIgDaitVs03ATR84Q==}

  fast-glob@3.3.1:
    resolution: {integrity: sha512-kNFPyjhh5cKjrUltxs+wFx+ZkbRaxxmZ+X0ZU31SOsxCEtP9VPgtq2teZw1DebupL5GmDaNQ6yKMMVcM41iqDg==}
    engines: {node: '>=8.6.0'}

  fast-glob@3.3.2:
    resolution: {integrity: sha512-oX2ruAFQwf/Orj8m737Y5adxDQO0LAB7/S5MnxCdTNDd4p6BsyIVsv9JQsATbTSq8KHRpLwIHbVlUNatxd+1Ow==}
    engines: {node: '>=8.6.0'}

  fast-json-stable-stringify@2.1.0:
    resolution: {integrity: sha512-lhd/wF+Lk98HZoTCtlVraHtfh5XYijIjalXck7saUtuanSDyLMxnHhSXEDJqHxD7msR8D0uCmqlkwjCV8xvwHw==}

  fast-levenshtein@2.0.6:
    resolution: {integrity: sha512-DCXu6Ifhqcks7TZKY3Hxp3y6qphY5SJZmrWMDrKcERSOXWQdMhU9Ig/PYrzyw/ul9jOIyh0N4M0tbC5hodg8dw==}

  fastq@1.17.1:
    resolution: {integrity: sha512-sRVD3lWVIXWg6By68ZN7vho9a1pQcN/WBFaAAsDDFzlJjvoGx0P8z7V1t72grFJfJhu3YPZBuu25f7Kaw2jN1w==}

  file-entry-cache@6.0.1:
    resolution: {integrity: sha512-7Gps/XWymbLk2QLYK4NzpMOrYjMhdIxXuIvy2QBsLE6ljuodKvdkWs/cpyJJ3CVIVpH0Oi1Hvg1ovbMzLdFBBg==}
    engines: {node: ^10.12.0 || >=12.0.0}

  fill-range@7.1.1:
    resolution: {integrity: sha512-YsGpe3WHLK8ZYi4tWDg2Jy3ebRz2rXowDxnld4bkQB00cc/1Zw9AWnC0i9ztDJitivtQvaI9KaLyKrc+hBW0yg==}
    engines: {node: '>=8'}

  find-up@5.0.0:
    resolution: {integrity: sha512-78/PXT1wlLLDgTzDs7sjq9hzz0vXD+zn+7wypEe4fXQxCmdmqfGsEPQxmiCSQI3ajFV91bVSsvNtrJRiW6nGng==}
    engines: {node: '>=10'}

  flat-cache@3.2.0:
    resolution: {integrity: sha512-CYcENa+FtcUKLmhhqyctpclsq7QF38pKjZHsGNiSQF5r4FtoKDWabFDl3hzaEQMvT1LHEysw5twgLvpYYb4vbw==}
    engines: {node: ^10.12.0 || >=12.0.0}

  flatted@3.3.1:
    resolution: {integrity: sha512-X8cqMLLie7KsNUDSdzeN8FYK9rEt4Dt67OsG/DNGnYTSDBG4uFAJFBnUeiV+zCVAvwFy56IjM9sH51jVaEhNxw==}

  for-each@0.3.3:
    resolution: {integrity: sha512-jqYfLp7mo9vIyQf8ykW2v7A+2N4QjeCeI5+Dz9XraiO1ign81wjiH7Fb9vSOWvQfNtmSa4H2RoQTrrXivdUZmw==}

  foreground-child@3.3.0:
    resolution: {integrity: sha512-Ld2g8rrAyMYFXBhEqMz8ZAHBi4J4uS1i/CxGMDnjyFWddMXLVcDp051DZfu+t7+ab7Wv6SMqpWmyFIj5UbfFvg==}
    engines: {node: '>=14'}

  fs.realpath@1.0.0:
    resolution: {integrity: sha512-OO0pH2lK6a0hZnAdau5ItzHPI6pUlvI7jMVnxUQRtw4owF2wk8lOSabtGDCTP4Ggrg2MbGnWO9X8K1t4+fGMDw==}

  fsevents@2.3.3:
    resolution: {integrity: sha512-5xoDfX+fL7faATnagmWPpbFtwh/R77WmMMqqHGS65C3vvB0YHrgF+B1YmZ3441tMj5n63k0212XNoJwzlhffQw==}
    engines: {node: ^8.16.0 || ^10.6.0 || >=11.0.0}
    os: [darwin]

  function-bind@1.1.2:
    resolution: {integrity: sha512-7XHNxH7qX9xG5mIwxkhumTox/MIRNcOgDrxWsMt2pAr23WHp6MrRlN7FBSFpCpr+oVO0F744iUgR82nJMfG2SA==}

  function.prototype.name@1.1.6:
    resolution: {integrity: sha512-Z5kx79swU5P27WEayXM1tBi5Ze/lbIyiNgU3qyXUOf9b2rgXYyF9Dy9Cx+IQv/Lc8WCG6L82zwUPpSS9hGehIg==}
    engines: {node: '>= 0.4'}

  functions-have-names@1.2.3:
    resolution: {integrity: sha512-xckBUXyTIqT97tq2x2AMb+g163b5JFysYk0x4qxNFwbfQkmNZoiRHb6sPzI9/QV33WeuvVYBUIiD4NzNIyqaRQ==}

  get-intrinsic@1.2.4:
    resolution: {integrity: sha512-5uYhsJH8VJBTv7oslg4BznJYhDoRI6waYCxMmCdnTrcCrHA/fCFKoTFz2JKKE0HdDFUF7/oQuhzumXJK7paBRQ==}
    engines: {node: '>= 0.4'}

  get-nonce@1.0.1:
    resolution: {integrity: sha512-FJhYRoDaiatfEkUK8HKlicmu/3SGFD51q3itKDGoSTysQJBnfOcxU5GxnhE1E6soB76MbT0MBtnKJuXyAx+96Q==}
    engines: {node: '>=6'}

  get-symbol-description@1.0.2:
    resolution: {integrity: sha512-g0QYk1dZBxGwk+Ngc+ltRH2IBp2f7zBkBMBJZCDerh6EhlhSR6+9irMCuT/09zD6qkarHUSn529sK/yL4S27mg==}
    engines: {node: '>= 0.4'}

  get-tsconfig@4.8.1:
    resolution: {integrity: sha512-k9PN+cFBmaLWtVz29SkUoqU5O0slLuHJXt/2P+tMVFT+phsSGXGkp9t3rQIqdz0e+06EHNGs3oM6ZX1s2zHxRg==}

  glob-parent@5.1.2:
    resolution: {integrity: sha512-AOIgSQCepiJYwP3ARnGx+5VnTu2HBYdzbGP45eLw1vr3zB3vZLeyed1sC9hnbcOc9/SrMyM5RPQrkGz4aS9Zow==}
    engines: {node: '>= 6'}

  glob-parent@6.0.2:
    resolution: {integrity: sha512-XxwI8EOhVQgWp6iDL+3b0r86f4d6AX6zSU55HfB4ydCEuXLXc5FcYeOu+nnGftS4TEju/11rt4KJPTMgbfmv4A==}
    engines: {node: '>=10.13.0'}

  glob-to-regexp@0.4.1:
    resolution: {integrity: sha512-lkX1HJXwyMcprw/5YUZc2s7DrpAiHB21/V+E1rHUrVNokkvB6bqMzT0VfV6/86ZNabt1k14YOIaT7nDvOX3Iiw==}

  glob@10.4.5:
    resolution: {integrity: sha512-7Bv8RF0k6xjo7d4A/PxYLbUCfb6c+Vpd2/mB2yRDlew7Jb5hEXiCD9ibfO7wpk8i4sevK6DFny9h7EYbM3/sHg==}
    hasBin: true

  glob@7.2.3:
    resolution: {integrity: sha512-nFR0zLpU2YCaRxwoCJvL6UvCH2JFyFVIvwTLsIf21AuHlMskA1hhTdk+LlYJtOlYt9v6dvszD2BGRqBL+iQK9Q==}
    deprecated: Glob versions prior to v9 are no longer supported

  globals@13.24.0:
    resolution: {integrity: sha512-AhO5QUcj8llrbG09iWhPU2B204J1xnPeL8kQmVorSsy+Sjj1sk8gIyh6cUocGmH4L0UuhAJy+hJMRA4mgA4mFQ==}
    engines: {node: '>=8'}

  globalthis@1.0.4:
    resolution: {integrity: sha512-DpLKbNU4WylpxJykQujfCcwYWiV/Jhm50Goo0wrVILAv5jOr9d+H+UR3PhSCD2rCCEIg0uc+G+muBTwD54JhDQ==}
    engines: {node: '>= 0.4'}

  globby@11.1.0:
    resolution: {integrity: sha512-jhIXaOzy1sb8IyocaruWSn1TjmnBVs8Ayhcy83rmxNJ8q2uWKCAj3CnJY+KpGSXCueAPc0i05kVvVKtP1t9S3g==}
    engines: {node: '>=10'}

  gopd@1.0.1:
    resolution: {integrity: sha512-d65bNlIadxvpb/A2abVdlqKqV563juRnZ1Wtk6s1sIR8uNsXR70xqIzVqxVf1eTqDunwT2MkczEeaezCKTZhwA==}

  graceful-fs@4.2.11:
    resolution: {integrity: sha512-RbJ5/jmFcNNCcDV5o9eTnBLJ/HszWV0P73bc+Ff4nS/rJj+YaS6IGyiOL0VoBYX+l1Wrl3k63h/KrH+nhJ0XvQ==}

  graphemer@1.4.0:
    resolution: {integrity: sha512-EtKwoO6kxCL9WO5xipiHTZlSzBm7WLT627TqC/uVRd0HKmq8NXyebnNYxDoBi7wt8eTWrUrKXCOVaFq9x1kgag==}

  has-bigints@1.0.2:
    resolution: {integrity: sha512-tSvCKtBr9lkF0Ex0aQiP9N+OpV4zi2r/Nee5VkRDbaqv35RLYMzbwQfFSZZH0kR+Rd6302UJZ2p/bJCEoR3VoQ==}

  has-flag@4.0.0:
    resolution: {integrity: sha512-EykJT/Q1KjTWctppgIAgfSO0tKVuZUjhgMr17kqTumMl6Afv3EISleU7qZUzoXDFTAHTDC4NOoG/ZxU3EvlMPQ==}
    engines: {node: '>=8'}

  has-property-descriptors@1.0.2:
    resolution: {integrity: sha512-55JNKuIW+vq4Ke1BjOTjM2YctQIvCT7GFzHwmfZPGo5wnrgkid0YQtnAleFSqumZm4az3n2BS+erby5ipJdgrg==}

  has-proto@1.0.3:
    resolution: {integrity: sha512-SJ1amZAJUiZS+PhsVLf5tGydlaVB8EdFpaSO4gmiUKUOxk8qzn5AIy4ZeJUmh22znIdk/uMAUT2pl3FxzVUH+Q==}
    engines: {node: '>= 0.4'}

  has-symbols@1.0.3:
    resolution: {integrity: sha512-l3LCuF6MgDNwTDKkdYGEihYjt5pRPbEg46rtlmnSPlUbgmB8LOIrKJbYYFBSbnPaJexMKtiPO8hmeRjRz2Td+A==}
    engines: {node: '>= 0.4'}

  has-tostringtag@1.0.2:
    resolution: {integrity: sha512-NqADB8VjPFLM2V0VvHUewwwsw0ZWBaIdgo+ieHtK3hasLz4qeCRjYcqfB6AQrBggRKppKF8L52/VqdVsO47Dlw==}
    engines: {node: '>= 0.4'}

  hasown@2.0.2:
    resolution: {integrity: sha512-0hJU9SCPvmMzIBdZFqNPXWa6dqh7WdH0cII9y+CyS8rG3nL48Bclra9HmKhVVUHyPWNH5Y7xDwAB7bfgSjkUMQ==}
    engines: {node: '>= 0.4'}

  ignore@5.3.2:
    resolution: {integrity: sha512-hsBTNUqQTDwkWtcdYI2i06Y/nUBEsNEDJKjWdigLvegy8kDuJAS8uRlpkkcQpyEXL0Z/pjDy5HBmMjRCJ2gq+g==}
    engines: {node: '>= 4'}

  import-fresh@3.3.0:
    resolution: {integrity: sha512-veYYhQa+D1QBKznvhUHxb8faxlrwUnxseDAbAp457E0wLNio2bOSKnjYDhMj+YiAq61xrMGhQk9iXVk5FzgQMw==}
    engines: {node: '>=6'}

  imurmurhash@0.1.4:
    resolution: {integrity: sha512-JmXMZ6wuvDmLiHEml9ykzqO6lwFbof0GG4IkcGaENdCRDDmMVnny7s5HsIgHCbaq0w2MyPhDqkhTUgS2LU2PHA==}
    engines: {node: '>=0.8.19'}

  inflight@1.0.6:
    resolution: {integrity: sha512-k92I/b08q4wvFscXCLvqfsHCrjrF7yiXsQuIVvVE7N82W3+aqpzuUdBbfhWcy/FZR3/4IgflMgKLOsvPDrGCJA==}
    deprecated: This module is not supported, and leaks memory. Do not use it. Check out lru-cache if you want a good and tested way to coalesce async requests by a key value, which is much more comprehensive and powerful.

  inherits@2.0.4:
    resolution: {integrity: sha512-k/vGaX4/Yla3WzyMCvTQOXYeIHvqOKtnqBduzTHpzpQZzAskKMhZ2K+EnBiSM9zGSoIFeMpXKxa4dYeZIQqewQ==}

  internal-slot@1.0.7:
    resolution: {integrity: sha512-NGnrKwXzSms2qUUih/ILZ5JBqNTSa1+ZmP6flaIp6KmSElgE9qdndzS3cqjrDovwFdmwsGsLdeFgB6suw+1e9g==}
    engines: {node: '>= 0.4'}

  invariant@2.2.4:
    resolution: {integrity: sha512-phJfQVBuaJM5raOpJjSfkiD6BpbCE4Ns//LaXl6wGYtUBY83nWS6Rf9tXm2e8VaK60JEjYldbPif/A2B1C2gNA==}

  iron-session@8.0.3:
    resolution: {integrity: sha512-WtDX0griBliMoR6hGoU3SlefW+VSbfHrIVqURQ0Nbg/Pd+nj7VDsKV+sx0FHjyUCaO02YoYV5v+kW0PqvFJISQ==}

  iron-webcrypto@1.2.1:
    resolution: {integrity: sha512-feOM6FaSr6rEABp/eDfVseKyTMDt+KGpeB35SkVn9Tyn0CqvVsY3EwI0v5i8nMHyJnzCIQf7nsy3p41TPkJZhg==}

  is-arguments@1.1.1:
    resolution: {integrity: sha512-8Q7EARjzEnKpt/PCD7e1cgUS0a6X8u5tdSiMqXhojOdoV9TsMsiO+9VLC5vAmO8N7/GmXn7yjR8qnA6bVAEzfA==}
    engines: {node: '>= 0.4'}

  is-array-buffer@3.0.4:
    resolution: {integrity: sha512-wcjaerHw0ydZwfhiKbXJWLDY8A7yV7KhjQOpb83hGgGfId/aQa4TOvwyzn2PuswW2gPCYEL/nEAiSVpdOj1lXw==}
    engines: {node: '>= 0.4'}

  is-arrayish@0.3.2:
    resolution: {integrity: sha512-eVRqCvVlZbuw3GrM63ovNSNAeA1K16kaR/LRY/92w0zxQ5/1YzwblUX652i4Xs9RwAGjW9d9y6X88t8OaAJfWQ==}

  is-async-function@2.0.0:
    resolution: {integrity: sha512-Y1JXKrfykRJGdlDwdKlLpLyMIiWqWvuSd17TvZk68PLAOGOoF4Xyav1z0Xhoi+gCYjZVeC5SI+hYFOfvXmGRCA==}
    engines: {node: '>= 0.4'}

  is-bigint@1.0.4:
    resolution: {integrity: sha512-zB9CruMamjym81i2JZ3UMn54PKGsQzsJeo6xvN3HJJ4CAsQNB6iRutp2To77OfCNuoxspsIhzaPoO1zyCEhFOg==}

  is-binary-path@2.1.0:
    resolution: {integrity: sha512-ZMERYes6pDydyuGidse7OsHxtbI7WVeUEozgR/g7rd0xUimYNlvZRE/K2MgZTjWy725IfelLeVcEM97mmtRGXw==}
    engines: {node: '>=8'}

  is-boolean-object@1.1.2:
    resolution: {integrity: sha512-gDYaKHJmnj4aWxyj6YHyXVpdQawtVLHU5cb+eztPGczf6cjuTdwve5ZIEfgXqH4e57An1D1AKf8CZ3kYrQRqYA==}
    engines: {node: '>= 0.4'}

  is-bun-module@1.2.1:
    resolution: {integrity: sha512-AmidtEM6D6NmUiLOvvU7+IePxjEjOzra2h0pSrsfSAcXwl/83zLLXDByafUJy9k/rKK0pvXMLdwKwGHlX2Ke6Q==}

  is-callable@1.2.7:
    resolution: {integrity: sha512-1BC0BVFhS/p0qtw6enp8e+8OD0UrK0oFLztSjNzhcKA3WDuJxxAPXzPuPtKkjEY9UUoEWlX/8fgKeu2S8i9JTA==}
    engines: {node: '>= 0.4'}

  is-core-module@2.15.1:
    resolution: {integrity: sha512-z0vtXSwucUJtANQWldhbtbt7BnL0vxiFjIdDLAatwhDYty2bad6s+rijD6Ri4YuYJubLzIJLUidCh09e1djEVQ==}
    engines: {node: '>= 0.4'}

  is-data-view@1.0.1:
    resolution: {integrity: sha512-AHkaJrsUVW6wq6JS8y3JnM/GJF/9cf+k20+iDzlSaJrinEo5+7vRiteOSwBhHRiAyQATN1AmY4hwzxJKPmYf+w==}
    engines: {node: '>= 0.4'}

  is-date-object@1.0.5:
    resolution: {integrity: sha512-9YQaSxsAiSwcvS33MBk3wTCVnWK+HhF8VZR2jRxehM16QcVOdHqPn4VPHmRK4lSr38n9JriurInLcP90xsYNfQ==}
    engines: {node: '>= 0.4'}

  is-extglob@2.1.1:
    resolution: {integrity: sha512-SbKbANkN603Vi4jEZv49LeVJMn4yGwsbzZworEoyEiutsN3nJYdbO36zfhGJ6QEDpOZIFkDtnq5JRxmvl3jsoQ==}
    engines: {node: '>=0.10.0'}

  is-finalizationregistry@1.0.2:
    resolution: {integrity: sha512-0by5vtUJs8iFQb5TYUHHPudOR+qXYIMKtiUzvLIZITZUjknFmziyBJuLhVRc+Ds0dREFlskDNJKYIdIzu/9pfw==}

  is-fullwidth-code-point@3.0.0:
    resolution: {integrity: sha512-zymm5+u+sCsSWyD9qNaejV3DFvhCKclKdizYaJUuHA83RLjb7nSuGnddCHGv0hk+KY7BMAlsWeK4Ueg6EV6XQg==}
    engines: {node: '>=8'}

  is-generator-function@1.0.10:
    resolution: {integrity: sha512-jsEjy9l3yiXEQ+PsXdmBwEPcOxaXWLspKdplFUVI9vq1iZgIekeC0L167qeu86czQaxed3q/Uzuw0swL0irL8A==}
    engines: {node: '>= 0.4'}

  is-glob@4.0.3:
    resolution: {integrity: sha512-xelSayHH36ZgE7ZWhli7pW34hNbNl8Ojv5KVmkJD4hBdD3th8Tfk9vYasLM+mXWOZhFkgZfxhLSnrwRr4elSSg==}
    engines: {node: '>=0.10.0'}

  is-map@2.0.3:
    resolution: {integrity: sha512-1Qed0/Hr2m+YqxnM09CjA2d/i6YZNfF6R2oRAOj36eUdS6qIV/huPJNSEpKbupewFs+ZsJlxsjjPbc0/afW6Lw==}
    engines: {node: '>= 0.4'}

  is-negative-zero@2.0.3:
    resolution: {integrity: sha512-5KoIu2Ngpyek75jXodFvnafB6DJgr3u8uuK0LEZJjrU19DrMD3EVERaR8sjz8CCGgpZvxPl9SuE1GMVPFHx1mw==}
    engines: {node: '>= 0.4'}

  is-number-object@1.0.7:
    resolution: {integrity: sha512-k1U0IRzLMo7ZlYIfzRu23Oh6MiIFasgpb9X76eqfFZAqwH44UI4KTBvBYIZ1dSL9ZzChTB9ShHfLkR4pdW5krQ==}
    engines: {node: '>= 0.4'}

  is-number@7.0.0:
    resolution: {integrity: sha512-41Cifkg6e8TylSpdtTpeLVMqvSBEVzTttHvERD741+pnZ8ANv0004MRL43QKPDlK9cGvNp6NZWZUBlbGXYxxng==}
    engines: {node: '>=0.12.0'}

  is-path-inside@3.0.3:
    resolution: {integrity: sha512-Fd4gABb+ycGAmKou8eMftCupSir5lRxqf4aD/vd0cD2qc4HL07OjCeuHMr8Ro4CoMaeCKDB0/ECBOVWjTwUvPQ==}
    engines: {node: '>=8'}

  is-regex@1.1.4:
    resolution: {integrity: sha512-kvRdxDsxZjhzUX07ZnLydzS1TU/TJlTUHHY4YLL87e37oUA49DfkLqgy+VjFocowy29cKvcSiu+kIv728jTTVg==}
    engines: {node: '>= 0.4'}

  is-set@2.0.3:
    resolution: {integrity: sha512-iPAjerrse27/ygGLxw+EBR9agv9Y6uLeYVJMu+QNCoouJ1/1ri0mGrcWpfCqFZuzzx3WjtwxG098X+n4OuRkPg==}
    engines: {node: '>= 0.4'}

  is-shared-array-buffer@1.0.3:
    resolution: {integrity: sha512-nA2hv5XIhLR3uVzDDfCIknerhx8XUKnstuOERPNNIinXG7v9u+ohXF67vxm4TPTEPU6lm61ZkwP3c9PCB97rhg==}
    engines: {node: '>= 0.4'}

  is-string@1.0.7:
    resolution: {integrity: sha512-tE2UXzivje6ofPW7l23cjDOMa09gb7xlAqG6jG5ej6uPV32TlWP3NKPigtaGeHNu9fohccRYvIiZMfOOnOYUtg==}
    engines: {node: '>= 0.4'}

  is-symbol@1.0.4:
    resolution: {integrity: sha512-C/CPBqKWnvdcxqIARxyOh4v1UUEOCHpgDa0WYgpKDFMszcrPcffg5uhwSgPCLD2WWxmq6isisz87tzT01tuGhg==}
    engines: {node: '>= 0.4'}

  is-typed-array@1.1.13:
    resolution: {integrity: sha512-uZ25/bUAlUY5fR4OKT4rZQEBrzQWYV9ZJYGGsUmEJ6thodVJ1HX64ePQ6Z0qPWP+m+Uq6e9UugrE38jeYsDSMw==}
    engines: {node: '>= 0.4'}

  is-weakmap@2.0.2:
    resolution: {integrity: sha512-K5pXYOm9wqY1RgjpL3YTkF39tni1XajUIkawTLUo9EZEVUFga5gSQJF8nNS7ZwJQ02y+1YCNYcMh+HIf1ZqE+w==}
    engines: {node: '>= 0.4'}

  is-weakref@1.0.2:
    resolution: {integrity: sha512-qctsuLZmIQ0+vSSMfoVvyFe2+GSEvnmZ2ezTup1SBse9+twCCeial6EEi3Nc2KFcf6+qz2FBPnjXsk8xhKSaPQ==}

  is-weakset@2.0.3:
    resolution: {integrity: sha512-LvIm3/KWzS9oRFHugab7d+M/GcBXuXX5xZkzPmN+NxihdQlZUQ4dWuSV1xR/sq6upL1TJEDrfBgRepHFdBtSNQ==}
    engines: {node: '>= 0.4'}

  isarray@2.0.5:
    resolution: {integrity: sha512-xHjhDr3cNBK0BzdUJSPXZntQUx/mwMS5Rw4A7lPJ90XGAO6ISP/ePDNuo0vhqOZU+UD5JoodwCAAoZQd3FeAKw==}

  isexe@2.0.0:
    resolution: {integrity: sha512-RHxMLp9lnKHGHRng9QFhRCMbYAcVpn69smSGcq3f36xjgVVWThj4qqLbTLlq7Ssj8B+fIQ1EuCEGI2lKsyQeIw==}

  iterator.prototype@1.1.2:
    resolution: {integrity: sha512-DR33HMMr8EzwuRL8Y9D3u2BMj8+RqSE850jfGu59kS7tbmPLzGkZmVSfyCFSDxuZiEY6Rzt3T2NA/qU+NwVj1w==}

  jackspeak@3.4.3:
    resolution: {integrity: sha512-OGlZQpz2yfahA/Rd1Y8Cd9SIEsqvXkLVoSw/cgwhnhFMDbsQFeZYoJJ7bIZBS9BcamUW96asq/npPWugM+RQBw==}

  jest-worker@27.5.1:
    resolution: {integrity: sha512-7vuh85V5cdDofPyxn58nrPjBktZo0u9x1g8WtjQol+jZDaE+fhN+cIvTj11GndBnMnyfrUOG1sZQxCdjKh+DKg==}
    engines: {node: '>= 10.13.0'}

  jiti@1.21.6:
    resolution: {integrity: sha512-2yTgeWTWzMWkHu6Jp9NKgePDaYHbntiwvYuuJLbbN9vl7DC9DvXKOB2BC3ZZ92D3cvV/aflH0osDfwpHepQ53w==}
    hasBin: true

  jose@5.9.2:
    resolution: {integrity: sha512-ILI2xx/I57b20sd7rHZvgiiQrmp2mcotwsAH+5ajbpFQbrYVQdNHYlQhoA5cFb78CgtBOxtC05TeA+mcgkuCqQ==}

  js-tokens@4.0.0:
    resolution: {integrity: sha512-RdJUflcE3cUzKiMqQgsCu06FPu9UdIJO0beYbPhHN4k6apgJtifcoCtT9bcxOpYBtpD2kCM6Sbzg4CausW/PKQ==}

  js-yaml@4.1.0:
    resolution: {integrity: sha512-wpxZs9NoxZaJESJGIZTyDEaYpl0FKSA+FB9aJiyemKhMwkxQg63h4T1KJgUGHpTqPDNRcmmYLugrRjJlBtWvRA==}
    hasBin: true

  jsesc@2.5.2:
    resolution: {integrity: sha512-OYu7XEzjkCQ3C5Ps3QIZsQfNpqoJyZZA99wd9aWd05NCtC5pWOkShK2mkL6HXQR6/Cy2lbNdPlZBpuQHXE63gA==}
    engines: {node: '>=4'}
    hasBin: true

  json-buffer@3.0.1:
    resolution: {integrity: sha512-4bV5BfR2mqfQTJm+V5tPPdf+ZpuhiIvTuAB5g8kcrXOZpTT/QwwVRWBywX1ozr6lEuPdbHxwaJlm9G6mI2sfSQ==}

  json-parse-even-better-errors@2.3.1:
    resolution: {integrity: sha512-xyFwyhro/JEof6Ghe2iz2NcXoj2sloNsWr/XsERDK/oiPCfaNhl5ONfp+jQdAZRQQ0IJWNzH9zIZF7li91kh2w==}

  json-schema-traverse@0.4.1:
    resolution: {integrity: sha512-xbbCH5dCYU5T8LcEhhuh7HJ88HXuW3qsI3Y0zOZFKfZEHcpWiHU/Jxzk629Brsab/mMiHQti9wMP+845RPe3Vg==}

  json-stable-stringify-without-jsonify@1.0.1:
    resolution: {integrity: sha512-Bdboy+l7tA3OGW6FjyFHWkP5LuByj1Tk33Ljyq0axyzdk9//JSi2u3fP1QSmd1KNwq6VOKYGlAu87CisVir6Pw==}

  json5@1.0.2:
    resolution: {integrity: sha512-g1MWMLBiz8FKi1e4w0UyVL3w+iJceWAFBAaBnnGKOpNa5f8TLktkbre1+s6oICydWAm+HRUGTmI+//xv2hvXYA==}
    hasBin: true

  jsx-ast-utils@3.3.5:
    resolution: {integrity: sha512-ZZow9HBI5O6EPgSJLUb8n2NKgmVWTwCvHGwFuJlMjvLFqlGG6pjirPhtdsseaLZjSibD8eegzmYpUZwoIlj2cQ==}
    engines: {node: '>=4.0'}

  keyv@4.5.4:
    resolution: {integrity: sha512-oxVHkHR/EJf2CNXnWxRLW6mg7JyCCUcG0DtEGmL2ctUo1PNTin1PUil+r/+4r5MpVgC/fn1kjsx7mjSujKqIpw==}

  language-subtag-registry@0.3.23:
    resolution: {integrity: sha512-0K65Lea881pHotoGEa5gDlMxt3pctLi2RplBb7Ezh4rRdLEOtgi7n4EwK9lamnUCkKBqaeKRVebTq6BAxSkpXQ==}

  language-tags@1.0.9:
    resolution: {integrity: sha512-MbjN408fEndfiQXbFQ1vnd+1NoLDsnQW41410oQBXiyXDMYH5z505juWa4KUE1LqxRC7DgOgZDbKLxHIwm27hA==}
    engines: {node: '>=0.10'}

  levn@0.4.1:
    resolution: {integrity: sha512-+bT2uH4E5LGE7h/n3evcS/sQlJXCpIp6ym8OWJ5eV6+67Dsql/LaaT7qJBAt2rzfoa/5QBGBhxDix1dMt2kQKQ==}
    engines: {node: '>= 0.8.0'}

  lilconfig@2.1.0:
    resolution: {integrity: sha512-utWOt/GHzuUxnLKxB6dk81RoOeoNeHgbrXiuGk4yyF5qlRz+iIVWu56E2fqGHFrXz0QNUhLB/8nKqvRH66JKGQ==}
    engines: {node: '>=10'}

  lilconfig@3.1.2:
    resolution: {integrity: sha512-eop+wDAvpItUys0FWkHIKeC9ybYrTGbU41U5K7+bttZZeohvnY7M9dZ5kB21GNWiFT2q1OoPTvncPCgSOVO5ow==}
    engines: {node: '>=14'}

  lines-and-columns@1.2.4:
    resolution: {integrity: sha512-7ylylesZQ/PV29jhEDl3Ufjo6ZX7gCqJr5F7PKrqc93v7fzSymt1BpwEU8nAUXs8qzzvqhbjhK5QZg6Mt/HkBg==}

  loader-runner@4.3.0:
    resolution: {integrity: sha512-3R/1M+yS3j5ou80Me59j7F9IMs4PXs3VqRrm0TU3AbKPxlmpoY1TNscJV/oGJXo8qCatFGTfDbY6W6ipGOYXfg==}
    engines: {node: '>=6.11.5'}

  locate-path@6.0.0:
    resolution: {integrity: sha512-iPZK6eYjbxRu3uB4/WZ3EsEIMJFMqAoopl3R+zuq0UjcAm/MO6KCweDgPfP3elTztoKP3KtnVHxTn2NHBSDVUw==}
    engines: {node: '>=10'}

  lodash.merge@4.6.2:
    resolution: {integrity: sha512-0KpjqXRVvrYyCsX1swR/XTK0va6VQkQM6MNo7PqW77ByjAhoARA8EfrP1N4+KlKj8YS0ZUCtRT/YUuhyYDujIQ==}

  lodash@4.17.21:
    resolution: {integrity: sha512-v2kDEe57lecTulaDIuNTPy3Ry4gLGJ6Z1O3vE1krgXZNrsQ+LFTGHVxVjcXPs17LhbZVGedAJv8XZ1tvj5FvSg==}

  loose-envify@1.4.0:
    resolution: {integrity: sha512-lyuxPGr/Wfhrlem2CL/UcnUc1zcqKAImBDzukY7Y5F/yQiNdko6+fRLevlw1HgMySw7f611UIY408EtxRSoK3Q==}
    hasBin: true

  lru-cache@10.4.3:
    resolution: {integrity: sha512-JNAzZcXrCt42VGLuYz0zfAzDfAvJWW6AfYlDBQyDV5DClI2m5sAmK+OIO7s59XfsRsWHp02jAJrRadPRGTt6SQ==}

  lucide-react@0.436.0:
    resolution: {integrity: sha512-N292bIxoqm1aObAg0MzFtvhYwgQE6qnIOWx/GLj5ONgcTPH6N0fD9bVq/GfdeC9ZORBXozt/XeEKDpiB3x3vlQ==}
    peerDependencies:
      react: ^16.5.1 || ^17.0.0 || ^18.0.0 || ^19.0.0-rc

  merge-stream@2.0.0:
    resolution: {integrity: sha512-abv/qOcuPfk3URPfDzmZU1LKmuw8kT+0nIHvKrKgFrwifol/doWcdA4ZqsWQ8ENrFKkd67Mfpo/LovbIUsbt3w==}

  merge2@1.4.1:
    resolution: {integrity: sha512-8q7VEgMJW4J8tcfVPy8g09NcQwZdbwFEqhe/WZkoIzjn/3TGDwtOCYtXGxA3O8tPzpczCCDgv+P2P5y00ZJOOg==}
    engines: {node: '>= 8'}

  micromatch@4.0.8:
    resolution: {integrity: sha512-PXwfBhYu0hBCPw8Dn0E+WDYb7af3dSLVWKi3HGv84IdF4TyFoC0ysxFd0Goxw7nSv4T/PzEJQxsYsEiFCKo2BA==}
    engines: {node: '>=8.6'}

  mime-db@1.52.0:
    resolution: {integrity: sha512-sPU4uV7dYlvtWJxwwxHD0PuihVNiE7TyAbQ5SWxDCB9mUYvOgroQOwYQQOKPJ8CIbE+1ETVlOoK1UC2nU3gYvg==}
    engines: {node: '>= 0.6'}

  mime-types@2.1.35:
    resolution: {integrity: sha512-ZDY+bPm5zTTF+YpCrAU9nK0UgICYPT0QtT1NZWFv4s++TNkcgVaT0g6+4R2uI4MjQjzysHB1zxuWL50hzaeXiw==}
    engines: {node: '>= 0.6'}

  minimatch@3.1.2:
    resolution: {integrity: sha512-J7p63hRiAjw1NDEww1W7i37+ByIrOWO5XQQAzZ3VOcL0PNybwpfmV/N05zFAzwQ9USyEcX6t3UO+K5aqBQOIHw==}

  minimatch@9.0.5:
    resolution: {integrity: sha512-G6T0ZX48xgozx7587koeX9Ys2NYy6Gmv//P89sEte9V9whIapMNF4idKxnW2QtCcLiTWlb/wfCabAtAFWhhBow==}
    engines: {node: '>=16 || 14 >=14.17'}

  minimist@1.2.8:
    resolution: {integrity: sha512-2yyAR8qBkN3YuheJanUpWC5U3bb5osDywNB8RzDVlDwDHbocAJveqqj1u8+SVD7jkWT4yvsHCpWqqWqAxb0zCA==}

  minipass@7.1.2:
    resolution: {integrity: sha512-qOOzS1cBTWYF4BH8fVePDBOO9iptMnGUEZwNc/cMWnTV2nVLZ7VoNWEPHkYczZA0pdoA7dl6e7FL659nX9S2aw==}
    engines: {node: '>=16 || 14 >=14.17'}

  ms@2.1.2:
    resolution: {integrity: sha512-sGkPx+VjMtmA6MX27oA4FBFELFCZZ4S4XqeGOXCv68tT+jb3vk/RyaKWP0PTKyWtmLSM0b+adUTEvbs1PEaH2w==}

  ms@2.1.3:
    resolution: {integrity: sha512-6FlzubTLZG3J2a/NVCAleEhjzq5oxgHyaCU9yYXvcLsvoVaHJq/s5xXI6/XXP6tz7R9xAOtHnSO/tXtF3WRTlA==}

  mz@2.7.0:
    resolution: {integrity: sha512-z81GNO7nnYMEhrGh9LeymoE4+Yr0Wn5McHIZMK5cfQCl+NDX08sCZgUc9/6MHni9IWuFLm1Z3HTCXu2z9fN62Q==}

  nanoid@3.3.7:
    resolution: {integrity: sha512-eSRppjcPIatRIMC1U6UngP8XFcz8MQWGQdt1MTBQ7NaAmvXDfvNxbvWV3x2y6CdEUciCSsDHDQZbhYaB8QEo2g==}
    engines: {node: ^10 || ^12 || ^13.7 || ^14 || >=15.0.1}
    hasBin: true

  natural-compare@1.4.0:
    resolution: {integrity: sha512-OWND8ei3VtNC9h7V60qff3SVobHr996CTwgxubgyQYEpg290h9J0buyECNNJexkFm5sOajh5G116RYA1c8ZMSw==}

  neo-async@2.6.2:
    resolution: {integrity: sha512-Yd3UES5mWCSqR+qNT93S3UoYUkqAZ9lLg8a7g9rimsWmYGK8cVToA4/sF3RrshdyV3sAGMXVUmpMYOw+dLpOuw==}

  next-themes@0.3.0:
    resolution: {integrity: sha512-/QHIrsYpd6Kfk7xakK4svpDI5mmXP0gfvCoJdGpZQ2TOrQZmsW0QxjaiLn8wbIKjtm4BTSqLoix4lxYYOnLJ/w==}
    peerDependencies:
      react: ^16.8 || ^17 || ^18
      react-dom: ^16.8 || ^17 || ^18

  next-transpile-modules@10.0.1:
    resolution: {integrity: sha512-4VX/LCMofxIYAVV58UmD+kr8jQflpLWvas/BQ4Co0qWLWzVh06FoZkECkrX5eEZT6oJFqie6+kfbTA3EZCVtdQ==}

  next@15.0.0-canary.161:
    resolution: {integrity: sha512-oQlyijNvHviBhc0hXNAir4oby3jebkyqlLRPJtNsj72klUf2WTotoS+pIfvmYr35UK0qC2nAQBoFth7/k4zHpA==}
    engines: {node: '>=18.18.0'}
    hasBin: true
    peerDependencies:
      '@opentelemetry/api': ^1.1.0
      '@playwright/test': ^1.41.2
      babel-plugin-react-compiler: '*'
      react: 19.0.0-rc-e740d4b1-20240919
      react-dom: 19.0.0-rc-e740d4b1-20240919
      sass: ^1.3.0
    peerDependenciesMeta:
      '@opentelemetry/api':
        optional: true
      '@playwright/test':
        optional: true
      babel-plugin-react-compiler:
        optional: true
      sass:
        optional: true

  node-releases@2.0.18:
    resolution: {integrity: sha512-d9VeXT4SJ7ZeOqGX6R5EM022wpL+eWPooLI+5UpWn2jCT1aosUQEhQP214x33Wkwx3JQMvIm+tIoVOdodFS40g==}

  normalize-path@3.0.0:
    resolution: {integrity: sha512-6eZs5Ls3WtCisHWp9S2GUy8dqkpGi4BVSz3GaqiE6ezub0512ESztXUwUB6C6IKbQkY2Pnb/mD4WYojCRwcwLA==}
    engines: {node: '>=0.10.0'}

  object-assign@4.1.1:
    resolution: {integrity: sha512-rJgTQnkUnH1sFw8yT6VSU3zD3sWmu6sZhIseY8VX+GRu3P6F7Fu+JNDoXfklElbLJSnc3FUQHVe4cU5hj+BcUg==}
    engines: {node: '>=0.10.0'}

  object-hash@3.0.0:
    resolution: {integrity: sha512-RSn9F68PjH9HqtltsSnqYC1XXoWe9Bju5+213R98cNGttag9q9yAOTzdbsqvIa7aNm5WffBZFpWYr2aWrklWAw==}
    engines: {node: '>= 6'}

  object-inspect@1.13.2:
    resolution: {integrity: sha512-IRZSRuzJiynemAXPYtPe5BoI/RESNYR7TYm50MC5Mqbd3Jmw5y790sErYw3V6SryFJD64b74qQQs9wn5Bg/k3g==}
    engines: {node: '>= 0.4'}

  object-is@1.1.6:
    resolution: {integrity: sha512-F8cZ+KfGlSGi09lJT7/Nd6KJZ9ygtvYC0/UYYLI9nmQKLMnydpB9yvbv9K1uSkEu7FU9vYPmVwLg328tX+ot3Q==}
    engines: {node: '>= 0.4'}

  object-keys@1.1.1:
    resolution: {integrity: sha512-NuAESUOUMrlIXOfHKzD6bpPu3tYt3xvjNdRIQ+FeT0lNb4K8WR70CaDxhuNguS2XG+GjkyMwOzsN5ZktImfhLA==}
    engines: {node: '>= 0.4'}

  object.assign@4.1.5:
    resolution: {integrity: sha512-byy+U7gp+FVwmyzKPYhW2h5l3crpmGsxl7X2s8y43IgxvG4g3QZ6CffDtsNQy1WsmZpQbO+ybo0AlW7TY6DcBQ==}
    engines: {node: '>= 0.4'}

  object.entries@1.1.8:
    resolution: {integrity: sha512-cmopxi8VwRIAw/fkijJohSfpef5PdN0pMQJN6VC/ZKvn0LIknWD8KtgY6KlQdEc4tIjcQ3HxSMmnvtzIscdaYQ==}
    engines: {node: '>= 0.4'}

  object.fromentries@2.0.8:
    resolution: {integrity: sha512-k6E21FzySsSK5a21KRADBd/NGneRegFO5pLHfdQLpRDETUNJueLXs3WCzyQ3tFRDYgbq3KHGXfTbi2bs8WQ6rQ==}
    engines: {node: '>= 0.4'}

  object.groupby@1.0.3:
    resolution: {integrity: sha512-+Lhy3TQTuzXI5hevh8sBGqbmurHbbIjAi0Z4S63nthVLmLxfbj4T54a4CfZrXIrt9iP4mVAPYMo/v99taj3wjQ==}
    engines: {node: '>= 0.4'}

  object.values@1.2.0:
    resolution: {integrity: sha512-yBYjY9QX2hnRmZHAjG/f13MzmBzxzYgQhFrke06TTyKY5zSTEqkOeukBzIdVA3j3ulu8Qa3MbVFShV7T2RmGtQ==}
    engines: {node: '>= 0.4'}

  once@1.4.0:
    resolution: {integrity: sha512-lNaJgI+2Q5URQBkccEKHTQOPaXdUxnZZElQTZY0MFUAuaEqe1E+Nyvgdz/aIyNi6Z9MzO5dv1H8n58/GELp3+w==}

  optionator@0.9.4:
    resolution: {integrity: sha512-6IpQ7mKUxRcZNLIObR0hz7lxsapSSIYNZJwXPGeF0mTVqGKFIXj1DQcMoT22S3ROcLyY/rz0PWaWZ9ayWmad9g==}
    engines: {node: '>= 0.8.0'}

  p-limit@3.1.0:
    resolution: {integrity: sha512-TYOanM3wGwNGsZN2cVTYPArw454xnXj5qmWF1bEoAc4+cU/ol7GVh7odevjp1FNHduHc3KZMcFduxU5Xc6uJRQ==}
    engines: {node: '>=10'}

  p-locate@5.0.0:
    resolution: {integrity: sha512-LaNjtRWUBY++zB5nE/NwcaoMylSPk+S+ZHNB1TzdbMJMny6dynpAGt7X/tl/QYq3TIeE6nxHppbo2LGymrG5Pw==}
    engines: {node: '>=10'}

  package-json-from-dist@1.0.0:
    resolution: {integrity: sha512-dATvCeZN/8wQsGywez1mzHtTlP22H8OEfPrVMLNr4/eGa+ijtLn/6M5f0dY8UKNrC2O9UCU6SSoG3qRKnt7STw==}

  parent-module@1.0.1:
    resolution: {integrity: sha512-GQ2EWRpQV8/o+Aw8YqtfZZPfNRWZYkbidE9k5rpl/hC3vtHHBfGm2Ifi6qWV+coDGkrUKZAxE3Lot5kcsRlh+g==}
    engines: {node: '>=6'}

  path-exists@4.0.0:
    resolution: {integrity: sha512-ak9Qy5Q7jYb2Wwcey5Fpvg2KoAc/ZIhLSLOSBmRmygPsGwkVVt0fZa0qrtMz+m6tJTAHfZQ8FnmB4MG4LWy7/w==}
    engines: {node: '>=8'}

  path-is-absolute@1.0.1:
    resolution: {integrity: sha512-AVbw3UJ2e9bq64vSaS9Am0fje1Pa8pbGqTTsmXfaIiMpnr5DlDhfJOuLj9Sf95ZPVDAUerDfEk88MPmPe7UCQg==}
    engines: {node: '>=0.10.0'}

  path-key@3.1.1:
    resolution: {integrity: sha512-ojmeN0qd+y0jszEtoY48r0Peq5dwMEkIlCOu6Q5f41lfkswXuKtYrhgoTpLnyIcHm24Uhqx+5Tqm2InSwLhE6Q==}
    engines: {node: '>=8'}

  path-parse@1.0.7:
    resolution: {integrity: sha512-LDJzPVEEEPR+y48z93A0Ed0yXb8pAByGWo/k5YYdYgpY2/2EsOsksJrq7lOHxryrVOn1ejG6oAp8ahvOIQD8sw==}

  path-scurry@1.11.1:
    resolution: {integrity: sha512-Xa4Nw17FS9ApQFJ9umLiJS4orGjm7ZzwUrwamcGQuHSzDyth9boKDaycYdDcZDuqYATXw4HFXgaqWTctW/v1HA==}
    engines: {node: '>=16 || 14 >=14.18'}

  path-type@4.0.0:
    resolution: {integrity: sha512-gDKb8aZMDeD/tZWs9P6+q0J9Mwkdl6xMV8TjnGP3qJVJ06bdMgkbBlLU8IdfOsIsFz2BW1rNVT3XuNEl8zPAvw==}
    engines: {node: '>=8'}

  picocolors@1.0.1:
    resolution: {integrity: sha512-anP1Z8qwhkbmu7MFP5iTt+wQKXgwzf7zTyGlcdzabySa9vd0Xt392U0rVmz9poOaBj0uHJKyyo9/upk0HrEQew==}

  picocolors@1.1.0:
    resolution: {integrity: sha512-TQ92mBOW0l3LeMeyLV6mzy/kWr8lkd/hp3mTg7wYK7zJhuBStmGMBG0BdeDZS/dZx1IukaX6Bk11zcln25o1Aw==}

  picomatch@2.3.1:
    resolution: {integrity: sha512-JU3teHTNjmE2VCGFzuY8EXzCDVwEqB2a8fsIvwaStHhAWJEeVd1o1QD80CU6+ZdEXXSLbSsuLwJjkCBWqRQUVA==}
    engines: {node: '>=8.6'}

  pify@2.3.0:
    resolution: {integrity: sha512-udgsAY+fTnvv7kI7aaxbqwWNb0AHiB0qBO89PZKPkoTmGOgdbrHDKD+0B2X4uTfJ/FT1R09r9gTsjUjNJotuog==}
    engines: {node: '>=0.10.0'}

  pirates@4.0.6:
    resolution: {integrity: sha512-saLsH7WeYYPiD25LDuLRRY/i+6HaPYr6G1OUlN39otzkSTxKnubR9RTxS3/Kk50s1g2JTgFwWQDQyplC5/SHZg==}
    engines: {node: '>= 6'}

  possible-typed-array-names@1.0.0:
    resolution: {integrity: sha512-d7Uw+eZoloe0EHDIYoe+bQ5WXnGMOpmiZFTuMWCwpjzzkL2nTjcKiAk4hh8TjnGye2TwWOk3UXucZ+3rbmBa8Q==}
    engines: {node: '>= 0.4'}

  postcss-import@15.1.0:
    resolution: {integrity: sha512-hpr+J05B2FVYUAXHeK1YyI267J/dDDhMU6B6civm8hSY1jYJnBXxzKDKDswzJmtLHryrjhnDjqqp/49t8FALew==}
    engines: {node: '>=14.0.0'}
    peerDependencies:
      postcss: ^8.0.0

  postcss-js@4.0.1:
    resolution: {integrity: sha512-dDLF8pEO191hJMtlHFPRa8xsizHaM82MLfNkUHdUtVEV3tgTp5oj+8qbEqYM57SLfc74KSbw//4SeJma2LRVIw==}
    engines: {node: ^12 || ^14 || >= 16}
    peerDependencies:
      postcss: ^8.4.21

  postcss-load-config@4.0.2:
    resolution: {integrity: sha512-bSVhyJGL00wMVoPUzAVAnbEoWyqRxkjv64tUl427SKnPrENtq6hJwUojroMz2VB+Q1edmi4IfrAPpami5VVgMQ==}
    engines: {node: '>= 14'}
    peerDependencies:
      postcss: '>=8.0.9'
      ts-node: '>=9.0.0'
    peerDependenciesMeta:
      postcss:
        optional: true
      ts-node:
        optional: true

  postcss-nested@6.2.0:
    resolution: {integrity: sha512-HQbt28KulC5AJzG+cZtj9kvKB93CFCdLvog1WFLf1D+xmMvPGlBstkpTEZfK5+AN9hfJocyBFCNiqyS48bpgzQ==}
    engines: {node: '>=12.0'}
    peerDependencies:
      postcss: ^8.2.14

  postcss-selector-parser@6.1.2:
    resolution: {integrity: sha512-Q8qQfPiZ+THO/3ZrOrO0cJJKfpYCagtMUkXbnEfmgUjwXg6z/WBeOyS9APBBPCTSiDV+s4SwQGu8yFsiMRIudg==}
    engines: {node: '>=4'}

  postcss-value-parser@4.2.0:
    resolution: {integrity: sha512-1NNCs6uurfkVbeXG4S8JFT9t19m45ICnif8zWLd5oPSZ50QnwMfK+H3jv408d4jw/7Bttv5axS5IiHoLaVNHeQ==}

  postcss@8.4.31:
    resolution: {integrity: sha512-PS08Iboia9mts/2ygV3eLpY5ghnUcfLV/EXTOW1E2qYxJKGGBUtNjN76FYHnMs36RmARn41bC0AZmn+rR0OVpQ==}
    engines: {node: ^10 || ^12 || >=14}

  postcss@8.4.41:
    resolution: {integrity: sha512-TesUflQ0WKZqAvg52PWL6kHgLKP6xB6heTOdoYM0Wt2UHyxNa4K25EZZMgKns3BH1RLVbZCREPpLY0rhnNoHVQ==}
    engines: {node: ^10 || ^12 || >=14}

  prelude-ls@1.2.1:
    resolution: {integrity: sha512-vkcDPrRZo1QZLbn5RLGPpg/WmIQ65qoWWhcGKf/b5eplkkarX0m9z8ppCat4mlOqUsWpyNuYgO3VRyrYHSzX5g==}
    engines: {node: '>= 0.8.0'}

  pretty-format@24.9.0:
    resolution: {integrity: sha512-00ZMZUiHaJrNfk33guavqgvfJS30sLYf0f8+Srklv0AMPodGGHcoHgksZ3OThYnIvOd+8yMCn0YiEOogjlgsnA==}
    engines: {node: '>= 6'}

  prop-types@15.8.1:
    resolution: {integrity: sha512-oj87CgZICdulUohogVAR7AjlC0327U4el4L6eAvOqCeudMDVU0NThNaV+b9Df4dXgSP1gXMTnPdhfe/2qDH5cg==}

  punycode@2.3.1:
    resolution: {integrity: sha512-vYt7UD1U9Wg6138shLtLOvdAu+8DsC/ilFtEVHcH+wydcSpNE20AfSOduf6MkRFahL5FY7X1oU7nKVZFtfq8Fg==}
    engines: {node: '>=6'}

  queue-microtask@1.2.3:
    resolution: {integrity: sha512-NuaNSa6flKT5JaSYQzJok04JzTL1CA6aGhv5rfLW3PgqA+M2ChpZQnAC8h8i4ZFkBS8X5RqkDBHA7r4hej3K9A==}

  randombytes@2.1.0:
    resolution: {integrity: sha512-vYl3iOX+4CKUWuxGi9Ukhie6fsqXqS9FE2Zaic4tNFD2N2QQaXOMFbuKK4QmDHC0JO6B1Zp41J0LpT0oR68amQ==}

  react-dom@19.0.0-rc-e4953922-20240919:
    resolution: {integrity: sha512-E8jZqdTPvWQ4SRH29nKwwMUmlnyYdx1YPWDBXfeEC5LL92Tq7qQC1Tjh75Zr1zgNsxp1c5YpyWyQTYmpeIdXQg==}
    peerDependencies:
      react: 19.0.0-rc-e4953922-20240919

  react-is@16.13.1:
    resolution: {integrity: sha512-24e6ynE2H+OKt4kqsOvNd8kBpV65zoxbA4BVsEOB3ARVWQki/DHzaUoC5KuON/BiccDaCCTZBuOcfZs70kR8bQ==}

  react-remove-scroll-bar@2.3.6:
    resolution: {integrity: sha512-DtSYaao4mBmX+HDo5YWYdBWQwYIQQshUV/dVxFxK+KM26Wjwp1gZ6rv6OC3oujI6Bfu6Xyg3TwK533AQutsn/g==}
    engines: {node: '>=10'}
    peerDependencies:
      '@types/react': ^16.8.0 || ^17.0.0 || ^18.0.0
      react: ^16.8.0 || ^17.0.0 || ^18.0.0
    peerDependenciesMeta:
      '@types/react':
        optional: true

  react-remove-scroll@2.5.7:
    resolution: {integrity: sha512-FnrTWO4L7/Bhhf3CYBNArEG/yROV0tKmTv7/3h9QCFvH6sndeFf1wPqOcbFVu5VAulS5dV1wGT3GZZ/1GawqiA==}
    engines: {node: '>=10'}
    peerDependencies:
      '@types/react': ^16.8.0 || ^17.0.0 || ^18.0.0
      react: ^16.8.0 || ^17.0.0 || ^18.0.0
    peerDependenciesMeta:
      '@types/react':
        optional: true

  react-style-singleton@2.2.1:
    resolution: {integrity: sha512-ZWj0fHEMyWkHzKYUr2Bs/4zU6XLmq9HsgBURm7g5pAVfyn49DgUiNgY2d4lXRlYSiCif9YBGpQleewkcqddc7g==}
    engines: {node: '>=10'}
    peerDependencies:
      '@types/react': ^16.8.0 || ^17.0.0 || ^18.0.0
      react: ^16.8.0 || ^17.0.0 || ^18.0.0
    peerDependenciesMeta:
      '@types/react':
        optional: true

  react@19.0.0-rc-e4953922-20240919:
    resolution: {integrity: sha512-4CkSUGAHyU1WJ5w90eDna6fAMDwv2irJCLl3dne3DjuxWgdPgtBjdUpSNn4mb1FZUyiJBh7RiNB57G4YjPkDkQ==}
    engines: {node: '>=0.10.0'}

  read-cache@1.0.0:
    resolution: {integrity: sha512-Owdv/Ft7IjOgm/i0xvNDZ1LrRANRfew4b2prF3OWMQLxLfu3bS8FVhCsrSCMK4lR56Y9ya+AThoTpDCTxCmpRA==}

  readdirp@3.6.0:
    resolution: {integrity: sha512-hOS089on8RduqdbhvQ5Z37A0ESjsqz6qnRcffsMU3495FuTdqSm+7bhJ29JvIOsBDEEnan5DPu9t3To9VRlMzA==}
    engines: {node: '>=8.10.0'}

  reflect.getprototypeof@1.0.6:
    resolution: {integrity: sha512-fmfw4XgoDke3kdI6h4xcUz1dG8uaiv5q9gcEwLS4Pnth2kxT+GZ7YehS1JTMGBQmtV7Y4GFGbs2re2NqhdozUg==}
    engines: {node: '>= 0.4'}

  regenerator-runtime@0.14.1:
    resolution: {integrity: sha512-dYnhHh0nJoMfnkZs6GmmhFknAGRrLznOu5nc9ML+EJxGvrx6H7teuevqVqCuPcPK//3eDrrjQhehXVx9cnkGdw==}

  regexp.prototype.flags@1.5.2:
    resolution: {integrity: sha512-NcDiDkTLuPR+++OCKB0nWafEmhg/Da8aUPLPMQbK+bxKKCm1/S5he+AqYa4PlMCVBalb4/yxIRub6qkEx5yJbw==}
    engines: {node: '>= 0.4'}

  requireindex@1.2.0:
    resolution: {integrity: sha512-L9jEkOi3ASd9PYit2cwRfyppc9NoABujTP8/5gFcbERmo5jUoAKovIC3fsF17pkTnGsrByysqX+Kxd2OTNI1ww==}
    engines: {node: '>=0.10.5'}

  resolve-from@4.0.0:
    resolution: {integrity: sha512-pb/MYmXstAkysRFx8piNI1tGFNQIFA3vkE3Gq4EuA1dF6gHp/+vgZqsCGJapvy8N3Q+4o7FwvquPJcnZ7RYy4g==}
    engines: {node: '>=4'}

  resolve-pkg-maps@1.0.0:
    resolution: {integrity: sha512-seS2Tj26TBVOC2NIc2rOe2y2ZO7efxITtLZcGSOnHHNOQ7CkiUBfw0Iw2ck6xkIhPwLhKNLS8BO+hEpngQlqzw==}

  resolve@1.22.8:
    resolution: {integrity: sha512-oKWePCxqpd6FlLvGV1VU0x7bkPmmCNolxzjMf4NczoDnQcIWrAF+cPtZn5i6n+RfD2d9i0tzpKnG6Yk168yIyw==}
    hasBin: true

  resolve@2.0.0-next.5:
    resolution: {integrity: sha512-U7WjGVG9sH8tvjW5SmGbQuui75FiyjAX72HX15DwBBwF9dNiQZRQAg9nnPhYy+TUnE0+VcrttuvNI8oSxZcocA==}
    hasBin: true

  reusify@1.0.4:
    resolution: {integrity: sha512-U9nH88a3fc/ekCF1l0/UP1IosiuIjyTh7hBvXVMHYgVcfGvt897Xguj2UOLDeI5BG2m7/uwyaLVT6fbtCwTyzw==}
    engines: {iojs: '>=1.0.0', node: '>=0.10.0'}

  rimraf@3.0.2:
    resolution: {integrity: sha512-JZkJMZkAGFFPP2YqXZXPbMlMBgsxzE8ILs4lMIX/2o0L9UBw9O/Y3o6wFw/i9YLapcUJWwqbi3kdxIPdC62TIA==}
    deprecated: Rimraf versions prior to v4 are no longer supported
    hasBin: true

  run-parallel@1.2.0:
    resolution: {integrity: sha512-5l4VyZR86LZ/lDxZTR6jqL8AFE2S0IFLMP26AbjsLVADxHdhB/c0GUsH+y39UfCi3dzz8OlQuPmnaJOMoDHQBA==}

  safe-array-concat@1.1.2:
    resolution: {integrity: sha512-vj6RsCsWBCf19jIeHEfkRMw8DPiBb+DMXklQ/1SGDHOMlHdPUkZXFQ2YdplS23zESTijAcurb1aSgJA3AgMu1Q==}
    engines: {node: '>=0.4'}

  safe-buffer@5.2.1:
    resolution: {integrity: sha512-rp3So07KcdmmKbGvgaNxQSJr7bGVSVk5S9Eq1F+ppbRo70+YeaDxkw5Dd8NPN+GD6bjnYm2VuPuCXmpuYvmCXQ==}

  safe-regex-test@1.0.3:
    resolution: {integrity: sha512-CdASjNJPvRa7roO6Ra/gLYBTzYzzPyyBXxIMdGW3USQLyjWEls2RgW5UBTXaQVp+OrpeCK3bLem8smtmheoRuw==}
    engines: {node: '>= 0.4'}

  scheduler@0.25.0-rc-e4953922-20240919:
    resolution: {integrity: sha512-6l7cfQOmb5n350VJp8/CIejjEqB/1niPiwsooAHcH81ia/rMbZrzLChl14FOS6tJr0H+9P9rvgnAA6/pFHj2Mg==}

  schema-utils@3.3.0:
    resolution: {integrity: sha512-pN/yOAvcC+5rQ5nERGuwrjLlYvLTbCibnZ1I7B1LaiAz9BRBlE9GMgE/eqV30P7aJQUf7Ddimy/RsbYO/GrVGg==}
    engines: {node: '>= 10.13.0'}

  semver@6.3.1:
    resolution: {integrity: sha512-BR7VvDCVHO+q2xBEWskxS6DJE1qRnb7DxzUrogb71CWoSficBxYsiAGd+Kl0mmq/MprG9yArRkyrQxTO6XjMzA==}
    hasBin: true

  semver@7.6.3:
    resolution: {integrity: sha512-oVekP1cKtI+CTDvHWYFUcMtsK/00wmAEfyqKfNdARm8u1wNVhSgaX7A8d4UuIlUI5e84iEwOhs7ZPYRmzU9U6A==}
    engines: {node: '>=10'}
    hasBin: true

  serialize-javascript@6.0.2:
    resolution: {integrity: sha512-Saa1xPByTTq2gdeFZYLLo+RFE35NHZkAbqZeWNd3BpzppeVisAqpDjcp8dyf6uIvEqJRd46jemmyA4iFIeVk8g==}

  set-function-length@1.2.2:
    resolution: {integrity: sha512-pgRc4hJ4/sNjWCSS9AmnS40x3bNMDTknHgL5UaMBTMyJnU90EgWh1Rz+MC9eFu4BuN/UwZjKQuY/1v3rM7HMfg==}
    engines: {node: '>= 0.4'}

  set-function-name@2.0.2:
    resolution: {integrity: sha512-7PGFlmtwsEADb0WYyvCMa1t+yke6daIG4Wirafur5kcf+MhUnPms1UeR0CKQdTZD81yESwMHbtn+TR+dMviakQ==}
    engines: {node: '>= 0.4'}

  sharp@0.33.5:
    resolution: {integrity: sha512-haPVm1EkS9pgvHrQ/F3Xy+hgcuMV0Wm9vfIBSiwZ05k+xgb0PkBQpGsAA/oWdDobNaZTH5ppvHtzCFbnSEwHVw==}
    engines: {node: ^18.17.0 || ^20.3.0 || >=21.0.0}

  shebang-command@2.0.0:
    resolution: {integrity: sha512-kHxr2zZpYtdmrN1qDjrrX/Z1rR1kG8Dx+gkpK1G4eXmvXswmcE1hTWBWYUzlraYw1/yZp6YuDY77YtvbN0dmDA==}
    engines: {node: '>=8'}

  shebang-regex@3.0.0:
    resolution: {integrity: sha512-7++dFhtcx3353uBaq8DDR4NuxBetBzC7ZQOhmTQInHEd6bSrXdiEyzCvG07Z44UYdLShWUyXt5M/yhz8ekcb1A==}
    engines: {node: '>=8'}

  side-channel@1.0.6:
    resolution: {integrity: sha512-fDW/EZ6Q9RiO8eFG8Hj+7u/oW+XrPTIChwCOM2+th2A6OblDtYYIpve9m+KvI9Z4C9qSEXlaGR6bTEYHReuglA==}
    engines: {node: '>= 0.4'}

  signal-exit@4.1.0:
    resolution: {integrity: sha512-bzyZ1e88w9O1iNJbKnOlvYTrWPDl46O1bG0D3XInv+9tkPrxrN8jUUTiFlDkkmKWgn1M6CfIA13SuGqOa9Korw==}
    engines: {node: '>=14'}

  simple-swizzle@0.2.2:
    resolution: {integrity: sha512-JA//kQgZtbuY83m+xT+tXJkmJncGMTFT+C+g2h2R9uxkYIrE2yy9sgmcLhCnw57/WSD+Eh3J97FPEDFnbXnDUg==}

  slash@3.0.0:
    resolution: {integrity: sha512-g9Q1haeby36OSStwb4ntCGGGaKsaVSjQ68fBxoQcutl5fS1vuY18H3wSt3jFyFtrkx+Kz0V1G85A4MyAdDMi2Q==}
    engines: {node: '>=8'}

  sonner@1.5.0:
    resolution: {integrity: sha512-FBjhG/gnnbN6FY0jaNnqZOMmB73R+5IiyYAw8yBj7L54ER7HB3fOSE5OFiQiE2iXWxeXKvg6fIP4LtVppHEdJA==}
    peerDependencies:
      react: ^18.0.0
      react-dom: ^18.0.0

  source-map-js@1.2.0:
    resolution: {integrity: sha512-itJW8lvSA0TXEphiRoawsCksnlf8SyvmFzIhltqAHluXd88pkCd+cXJVHTDwdCr0IzwptSm035IHQktUu1QUMg==}
    engines: {node: '>=0.10.0'}

  source-map-js@1.2.1:
    resolution: {integrity: sha512-UXWMKhLOwVKb728IUtQPXxfYU+usdybtUrK/8uGE8CQMvrhOpwvzDBwj0QhSL7MQc7vIsISBG8VQ8+IDQxpfQA==}
    engines: {node: '>=0.10.0'}

  source-map-support@0.5.21:
    resolution: {integrity: sha512-uBHU3L3czsIyYXKX88fdrGovxdSCoTGDRZ6SYXtSRxLZUzHg5P/66Ht6uoUlHu9EZod+inXhKo3qQgwXUT/y1w==}

  source-map@0.5.7:
    resolution: {integrity: sha512-LbrmJOMUSdEVxIKvdcJzQC+nQhe8FUZQTXQy6+I75skNgn3OoQ0DZA8YnFa7gp8tqtL3KPf1kmo0R5DoApeSGQ==}
    engines: {node: '>=0.10.0'}

  source-map@0.6.1:
    resolution: {integrity: sha512-UjgapumWlbMhkBgzT7Ykc5YXUT46F0iKu8SGXq0bcwP5dz/h0Plj6enJqjz1Zbq2l5WaqYnrVbwWOWMyF3F47g==}
    engines: {node: '>=0.10.0'}

  stop-iteration-iterator@1.0.0:
    resolution: {integrity: sha512-iCGQj+0l0HOdZ2AEeBADlsRC+vsnDsZsbdSiH1yNSjcfKM7fdpCMfqAL/dwF5BLiw/XhRft/Wax6zQbhq2BcjQ==}
    engines: {node: '>= 0.4'}

  streamsearch@1.1.0:
    resolution: {integrity: sha512-Mcc5wHehp9aXz1ax6bZUyY5afg9u2rv5cqQI3mRrYkGC8rW2hM02jWuwjtL++LS5qinSyhj2QfLyNsuc+VsExg==}
    engines: {node: '>=10.0.0'}

  string-width@4.2.3:
    resolution: {integrity: sha512-wKyQRQpjJ0sIp62ErSZdGsjMJWsap5oRNihHhu6G7JVO/9jIB6UyevL+tXuOqrng8j/cxKTWyWUwvSTriiZz/g==}
    engines: {node: '>=8'}

  string-width@5.1.2:
    resolution: {integrity: sha512-HnLOCR3vjcY8beoNLtcjZ5/nxn2afmME6lhrDrebokqMap+XbeW8n9TXpPDOqdGK5qcI3oT0GKTW6wC7EMiVqA==}
    engines: {node: '>=12'}

  string.prototype.includes@2.0.0:
    resolution: {integrity: sha512-E34CkBgyeqNDcrbU76cDjL5JLcVrtSdYq0MEh/B10r17pRP4ciHLwTgnuLV8Ay6cgEMLkcBkFCKyFZ43YldYzg==}

  string.prototype.matchall@4.0.11:
    resolution: {integrity: sha512-NUdh0aDavY2og7IbBPenWqR9exH+E26Sv8e0/eTe1tltDGZL+GtBkDAnnyBtmekfK6/Dq3MkcGtzXFEd1LQrtg==}
    engines: {node: '>= 0.4'}

  string.prototype.repeat@1.0.0:
    resolution: {integrity: sha512-0u/TldDbKD8bFCQ/4f5+mNRrXwZ8hg2w7ZR8wa16e8z9XpePWl3eGEcUD0OXpEH/VJH/2G3gjUtR3ZOiBe2S/w==}

  string.prototype.trim@1.2.9:
    resolution: {integrity: sha512-klHuCNxiMZ8MlsOihJhJEBJAiMVqU3Z2nEXWfWnIqjN0gEFS9J9+IxKozWWtQGcgoa1WUZzLjKPTr4ZHNFTFxw==}
    engines: {node: '>= 0.4'}

  string.prototype.trimend@1.0.8:
    resolution: {integrity: sha512-p73uL5VCHCO2BZZ6krwwQE3kCzM7NKmis8S//xEC6fQonchbum4eP6kR4DLEjQFO3Wnj3Fuo8NM0kOSjVdHjZQ==}

  string.prototype.trimstart@1.0.8:
    resolution: {integrity: sha512-UXSH262CSZY1tfu3G3Secr6uGLCFVPMhIqHjlgCUtCCcgihYc/xKs9djMTMUOb2j1mVSeU8EU6NWc/iQKU6Gfg==}
    engines: {node: '>= 0.4'}

  strip-ansi@6.0.1:
    resolution: {integrity: sha512-Y38VPSHcqkFrCpFnQ9vuSXmquuv5oXOKpGeT6aGrr3o3Gc9AlVa6JBfUSOCnbxGGZF+/0ooI7KrPuUSztUdU5A==}
    engines: {node: '>=8'}

  strip-ansi@7.1.0:
    resolution: {integrity: sha512-iq6eVVI64nQQTRYq2KtEg2d2uU7LElhTJwsH4YzIHZshxlgZms/wIc4VoDQTlG/IvVIrBKG06CrZnp0qv7hkcQ==}
    engines: {node: '>=12'}

  strip-bom@3.0.0:
    resolution: {integrity: sha512-vavAMRXOgBVNF6nyEEmL3DBK19iRpDcoIwW+swQ+CbGiu7lju6t+JklA1MHweoWtadgt4ISVUsXLyDq34ddcwA==}
    engines: {node: '>=4'}

  strip-json-comments@3.1.1:
    resolution: {integrity: sha512-6fPc+R4ihwqP6N/aIv2f1gMH8lOVtWQHoqC4yK6oSDVVocumAsfCqjkXnqiYMhmMwS/mEHLp7Vehlt3ql6lEig==}
    engines: {node: '>=8'}

  styled-jsx@5.1.6:
    resolution: {integrity: sha512-qSVyDTeMotdvQYoHWLNGwRFJHC+i+ZvdBRYosOFgC+Wg1vx4frN2/RG/NA7SYqqvKNLf39P2LSRA2pu6n0XYZA==}
    engines: {node: '>= 12.0.0'}
    peerDependencies:
      '@babel/core': '*'
      babel-plugin-macros: '*'
      react: '>= 16.8.0 || 17.x.x || ^18.0.0-0 || ^19.0.0-0'
    peerDependenciesMeta:
      '@babel/core':
        optional: true
      babel-plugin-macros:
        optional: true

  sucrase@3.35.0:
    resolution: {integrity: sha512-8EbVDiu9iN/nESwxeSxDKe0dunta1GOlHufmSSXxMD2z2/tMZpDMpvXQGsc+ajGo8y2uYUmixaSRUc/QPoQ0GA==}
    engines: {node: '>=16 || 14 >=14.17'}
    hasBin: true

  supports-color@7.2.0:
    resolution: {integrity: sha512-qpCAvRl9stuOHveKsn7HncJRvv501qIacKzQlO/+Lwxc9+0q2wLyv4Dfvt80/DPn2pqOBsJdDiogXGR9+OvwRw==}
    engines: {node: '>=8'}

  supports-color@8.1.1:
    resolution: {integrity: sha512-MpUEN2OodtUzxvKQl72cUF7RQ5EiHsGvSsVG0ia9c5RbWGL2CI4C7EpPS8UTBIplnlzZiNuV56w+FuNxy3ty2Q==}
    engines: {node: '>=10'}

  supports-preserve-symlinks-flag@1.0.0:
    resolution: {integrity: sha512-ot0WnXS9fgdkgIcePe6RHNk1WA8+muPa6cSjeR3V8K27q9BB1rTE3R1p7Hv0z1ZyAc8s6Vvv8DIyWf681MAt0w==}
    engines: {node: '>= 0.4'}

  survey-core@1.12.2:
    resolution: {integrity: sha512-Mdr7Jvocov8HezLAmTWRxVQcpdtZMU6vm6YoCvV/93aYe4zp7lw+Gbi1L3CfmYnJr0xmNBXiNeLV44JDnz8MYw==}

<<<<<<< HEAD
=======
  survey-creator-core@1.12.2:
    resolution: {integrity: sha512-4+D0jhuqNv2qITymYnbMg/j/iG9mF7cCie4P+5FK61bHLryXh0Cj+aVFArbwpBk0zNUj6TB36vPFd8maaY4oGw==}
    engines: {node: '>=0.10.0'}
    peerDependencies:
      ace-builds: ^1.4.12
      survey-core: 1.12.2
    peerDependenciesMeta:
      ace-builds:
        optional: true

  survey-creator-react@1.12.2:
    resolution: {integrity: sha512-9JTWm8YKq3vfITUucarcZ45bb3qVMeErTbsbLVbzDyTbqqUEriTqNfRKcMeur1O0MHrbi8ayIkikLb/gO4GIdg==}
    engines: {node: '>=0.10.0'}
    peerDependencies:
      ace-builds: ^1.4.12
      react: ^16.5.0 || ^17.0.1 || ^18.1.0
      react-dom: ^16.5.0 || ^17.0.1 || ^18.1.0
      survey-core: 1.12.2
      survey-creator-core: 1.12.2
      survey-react-ui: 1.12.2
    peerDependenciesMeta:
      ace-builds:
        optional: true

>>>>>>> 3d7f981d
  survey-react-ui@1.12.2:
    resolution: {integrity: sha512-gmt28oGraJUSEOYuXodWXZQSj3jXe1h18Jaz+QZmbVwSsUmArvqvsv/kUYeTm8QO4uOR9fjTCi9xgj35Q58YQg==}
    peerDependencies:
      react: ^16.5.0 || ^17.0.1 || ^18.2.0
      react-dom: ^16.5.0 || ^17.0.1 || ^18.2.0
      survey-core: 1.12.2

  tailwind-merge@2.5.2:
    resolution: {integrity: sha512-kjEBm+pvD+6eAwzJL2Bi+02/9LFLal1Gs61+QB7HvTfQQ0aXwC5LGT8PEt1gS0CWKktKe6ysPTAy3cBC5MeiIg==}

  tailwindcss-animate@1.0.7:
    resolution: {integrity: sha512-bl6mpH3T7I3UFxuvDEXLxy/VuFxBk5bbzplh7tXI68mwMokNYd1t9qPBHlnyTwfa4JGC4zP516I1hYYtQ/vspA==}
    peerDependencies:
      tailwindcss: '>=3.0.0 || insiders'

  tailwindcss@3.4.10:
    resolution: {integrity: sha512-KWZkVPm7yJRhdu4SRSl9d4AK2wM3a50UsvgHZO7xY77NQr2V+fIrEuoDGQcbvswWvFGbS2f6e+jC/6WJm1Dl0w==}
    engines: {node: '>=14.0.0'}
    hasBin: true

  tapable@2.2.1:
    resolution: {integrity: sha512-GNzQvQTOIP6RyTfE2Qxb8ZVlNmw0n88vp1szwWRimP02mnTsx3Wtn5qRdqY9w2XduFNUgvOwhNnQsjwCp+kqaQ==}
    engines: {node: '>=6'}

  terser-webpack-plugin@5.3.10:
    resolution: {integrity: sha512-BKFPWlPDndPs+NGGCr1U59t0XScL5317Y0UReNrHaw9/FwhPENlq6bfgs+4yPfyP51vqC1bQ4rp1EfXW5ZSH9w==}
    engines: {node: '>= 10.13.0'}
    peerDependencies:
      '@swc/core': '*'
      esbuild: '*'
      uglify-js: '*'
      webpack: ^5.1.0
    peerDependenciesMeta:
      '@swc/core':
        optional: true
      esbuild:
        optional: true
      uglify-js:
        optional: true

  terser@5.33.0:
    resolution: {integrity: sha512-JuPVaB7s1gdFKPKTelwUyRq5Sid2A3Gko2S0PncwdBq7kN9Ti9HPWDQ06MPsEDGsZeVESjKEnyGy68quBk1w6g==}
    engines: {node: '>=10'}
    hasBin: true

  text-table@0.2.0:
    resolution: {integrity: sha512-N+8UisAXDGk8PFXP4HAzVR9nbfmVJ3zYLAWiTIoqC5v5isinhr+r5uaO8+7r3BMfuNIufIsA7RdpVgacC2cSpw==}

  thenify-all@1.6.0:
    resolution: {integrity: sha512-RNxQH/qI8/t3thXJDwcstUO4zeqo64+Uy/+sNVRBx4Xn2OX+OZ9oP+iJnNFqplFra2ZUVeKCSa2oVWi3T4uVmA==}
    engines: {node: '>=0.8'}

  thenify@3.3.1:
    resolution: {integrity: sha512-RVZSIV5IG10Hk3enotrhvz0T9em6cyHBLkH/YAZuKqd8hRkKhSfCGIcP2KUY0EPxndzANBmNllzWPwak+bheSw==}

  to-fast-properties@2.0.0:
    resolution: {integrity: sha512-/OaKK0xYrs3DmxRYqL/yDc+FxFUVYhDlXMhRmv3z915w2HF1tnN1omB354j8VUGO/hbRzyD6Y3sA7v7GS/ceog==}
    engines: {node: '>=4'}

  to-regex-range@5.0.1:
    resolution: {integrity: sha512-65P7iz6X5yEr1cwcgvQxbbIw7Uk3gOy5dIdtZ4rDveLqhrdJP+Li/Hx6tyK0NEb+2GCyneCMJiGqrADCSNk8sQ==}
    engines: {node: '>=8.0'}

  trim-right@1.0.1:
    resolution: {integrity: sha512-WZGXGstmCWgeevgTL54hrCuw1dyMQIzWy7ZfqRJfSmJZBwklI15egmQytFP6bPidmw3M8d5yEowl1niq4vmqZw==}
    engines: {node: '>=0.10.0'}

  ts-api-utils@1.3.0:
    resolution: {integrity: sha512-UQMIo7pb8WRomKR1/+MFVLTroIvDVtMX3K6OUir8ynLyzB8Jeriont2bTAtmNPa1ekAgN7YPDyf6V+ygrdU+eQ==}
    engines: {node: '>=16'}
    peerDependencies:
      typescript: '>=4.2.0'

  ts-interface-checker@0.1.13:
    resolution: {integrity: sha512-Y/arvbn+rrz3JCKl9C4kVNfTfSm2/mEp5FSz5EsZSANGPSlQrpRI5M4PKF+mJnE52jOO90PnPSc3Ur3bTQw0gA==}

  tsconfig-paths@3.15.0:
    resolution: {integrity: sha512-2Ac2RgzDe/cn48GvOe3M+o82pEFewD3UPbyoUHHdKasHwJKjds4fLXWf/Ux5kATBKN20oaFGu+jbElp1pos0mg==}

  tslib@1.14.1:
    resolution: {integrity: sha512-Xni35NKzjgMrwevysHTCArtLDpPvye8zV/0E4EyYn43P7/7qvQwPh9BGkHewbMulVntbigmcT7rdX3BNo9wRJg==}

  tslib@2.7.0:
    resolution: {integrity: sha512-gLXCKdN1/j47AiHiOkJN69hJmcbGTHI0ImLmbYLHykhgeN0jVGola9yVjFgzCUklsZQMW55o+dW7IXv3RCXDzA==}

  tsutils@3.21.0:
    resolution: {integrity: sha512-mHKK3iUXL+3UF6xL5k0PEhKRUBKPBCv/+RkEOpjRWxxx27KKRBmmA60A9pgOUvMi8GKhRMPEmjBRPzs2W7O1OA==}
    engines: {node: '>= 6'}
    peerDependencies:
      typescript: '>=2.8.0 || >= 3.2.0-dev || >= 3.3.0-dev || >= 3.4.0-dev || >= 3.5.0-dev || >= 3.6.0-dev || >= 3.6.0-beta || >= 3.7.0-dev || >= 3.7.0-beta'

  type-check@0.4.0:
    resolution: {integrity: sha512-XleUoc9uwGXqjWwXaUTZAmzMcFZ5858QA2vvx1Ur5xIcixXIP+8LnFDgRplU30us6teqdlskFfu+ae4K79Ooew==}
    engines: {node: '>= 0.8.0'}

  type-fest@0.20.2:
    resolution: {integrity: sha512-Ne+eE4r0/iWnpAxD852z3A+N0Bt5RN//NjJwRd2VFHEmrywxf5vsZlh4R6lixl6B+wz/8d+maTSAkN1FIkI3LQ==}
    engines: {node: '>=10'}

  typed-array-buffer@1.0.2:
    resolution: {integrity: sha512-gEymJYKZtKXzzBzM4jqa9w6Q1Jjm7x2d+sh19AdsD4wqnMPDYyvwpsIc2Q/835kHuo3BEQ7CjelGhfTsoBb2MQ==}
    engines: {node: '>= 0.4'}

  typed-array-byte-length@1.0.1:
    resolution: {integrity: sha512-3iMJ9q0ao7WE9tWcaYKIptkNBuOIcZCCT0d4MRvuuH88fEoEH62IuQe0OtraD3ebQEoTRk8XCBoknUNc1Y67pw==}
    engines: {node: '>= 0.4'}

  typed-array-byte-offset@1.0.2:
    resolution: {integrity: sha512-Ous0vodHa56FviZucS2E63zkgtgrACj7omjwd/8lTEMEPFFyjfixMZ1ZXenpgCFBBt4EC1J2XsyVS2gkG0eTFA==}
    engines: {node: '>= 0.4'}

  typed-array-length@1.0.6:
    resolution: {integrity: sha512-/OxDN6OtAk5KBpGb28T+HZc2M+ADtvRxXrKKbUwtsLgdoxgX13hyy7ek6bFRl5+aBs2yZzB0c4CnQfAtVypW/g==}
    engines: {node: '>= 0.4'}

  typescript@5.5.4:
    resolution: {integrity: sha512-Mtq29sKDAEYP7aljRgtPOpTvOfbwRWlS6dPRzwjdE+C0R4brX/GUyhHSecbHMFLNBLcJIPt9nl9yG5TZ1weH+Q==}
    engines: {node: '>=14.17'}
    hasBin: true

  unbox-primitive@1.0.2:
    resolution: {integrity: sha512-61pPlCD9h51VoreyJ0BReideM3MDKMKnh6+V9L08331ipq6Q8OFXZYiqP6n/tbHx4s5I9uRhcye6BrbkizkBDw==}

  uncrypto@0.1.3:
    resolution: {integrity: sha512-Ql87qFHB3s/De2ClA9e0gsnS6zXG27SkTiSJwjCc9MebbfapQfuPzumMIUMi38ezPZVNFcHI9sUIepeQfw8J8Q==}

  undici-types@6.19.8:
    resolution: {integrity: sha512-ve2KP6f/JnbPBFyobGHuerC9g1FYGn/F8n1LWTwNxCEzd6IfqTwUQcNXgEtmmQ6DlRrC1hrSrBnCZPokRrDHjw==}

  update-browserslist-db@1.1.0:
    resolution: {integrity: sha512-EdRAaAyk2cUE1wOf2DkEhzxqOQvFOoRJFNS6NeyJ01Gp2beMRpBAINjM2iDXE3KCuKhwnvHIQCJm6ThL2Z+HzQ==}
    hasBin: true
    peerDependencies:
      browserslist: '>= 4.21.0'

  uri-js@4.4.1:
    resolution: {integrity: sha512-7rKUyy33Q1yc98pQ1DAmLtwX109F7TIfWlW1Ydo8Wl1ii1SeHieeh0HHfPeL2fMXK6z0s8ecKs9frCuLJvndBg==}

  use-callback-ref@1.3.2:
    resolution: {integrity: sha512-elOQwe6Q8gqZgDA8mrh44qRTQqpIHDcZ3hXTLjBe1i4ph8XpNJnO+aQf3NaG+lriLopI4HMx9VjQLfPQ6vhnoA==}
    engines: {node: '>=10'}
    peerDependencies:
      '@types/react': ^16.8.0 || ^17.0.0 || ^18.0.0
      react: ^16.8.0 || ^17.0.0 || ^18.0.0
    peerDependenciesMeta:
      '@types/react':
        optional: true

  use-sidecar@1.1.2:
    resolution: {integrity: sha512-epTbsLuzZ7lPClpz2TyryBfztm7m+28DlEv2ZCQ3MDr5ssiwyOwGH/e5F9CkfWjJ1t4clvI58yF822/GUkjjhw==}
    engines: {node: '>=10'}
    peerDependencies:
      '@types/react': ^16.9.0 || ^17.0.0 || ^18.0.0
      react: ^16.8.0 || ^17.0.0 || ^18.0.0
    peerDependenciesMeta:
      '@types/react':
        optional: true

  util-deprecate@1.0.2:
    resolution: {integrity: sha512-EPD5q1uXyFxJpCrLnCc1nHnq3gOa6DZBocAIiI2TaSCA7VCJ1UJDMagCzIkXNsUYfD1daK//LTEQ8xiIbrHtcw==}

  watchpack@2.4.2:
    resolution: {integrity: sha512-TnbFSbcOCcDgjZ4piURLCbJ3nJhznVh9kw6F6iokjiFPl8ONxe9A6nMDVXDiNbrSfLILs6vB07F7wLBrwPYzJw==}
    engines: {node: '>=10.13.0'}

  webpack-sources@3.2.3:
    resolution: {integrity: sha512-/DyMEOrDgLKKIG0fmvtz+4dUX/3Ghozwgm6iPp8KRhvn+eQf9+Q7GWxVNMk3+uCPWfdXYC4ExGBckIXdFEfH1w==}
    engines: {node: '>=10.13.0'}

  webpack@5.94.0:
    resolution: {integrity: sha512-KcsGn50VT+06JH/iunZJedYGUJS5FGjow8wb9c0v5n1Om8O1g4L6LjtfxwlXIATopoQu+vOXXa7gYisWxCoPyg==}
    engines: {node: '>=10.13.0'}
    hasBin: true
    peerDependencies:
      webpack-cli: '*'
    peerDependenciesMeta:
      webpack-cli:
        optional: true

  which-boxed-primitive@1.0.2:
    resolution: {integrity: sha512-bwZdv0AKLpplFY2KZRX6TvyuN7ojjr7lwkg6ml0roIy9YeuSr7JS372qlNW18UQYzgYK9ziGcerWqZOmEn9VNg==}

  which-builtin-type@1.1.4:
    resolution: {integrity: sha512-bppkmBSsHFmIMSl8BO9TbsyzsvGjVoppt8xUiGzwiu/bhDCGxnpOKCxgqj6GuyHE0mINMDecBFPlOm2hzY084w==}
    engines: {node: '>= 0.4'}

  which-collection@1.0.2:
    resolution: {integrity: sha512-K4jVyjnBdgvc86Y6BkaLZEN933SwYOuBFkdmBu9ZfkcAbdVbpITnDmjvZ/aQjRXQrv5EPkTnD1s39GiiqbngCw==}
    engines: {node: '>= 0.4'}

  which-typed-array@1.1.15:
    resolution: {integrity: sha512-oV0jmFtUky6CXfkqehVvBP/LSWJ2sy4vWMioiENyJLePrBO/yKyV9OyJySfAKosh+RYkIl5zJCNZ8/4JncrpdA==}
    engines: {node: '>= 0.4'}

  which@2.0.2:
    resolution: {integrity: sha512-BLI3Tl1TW3Pvl70l3yq3Y64i+awpwXqsGBYWkkqMtnbXgrMD+yj7rhW0kuEDxzJaYXGjEW5ogapKNMEKNMjibA==}
    engines: {node: '>= 8'}
    hasBin: true

  word-wrap@1.2.5:
    resolution: {integrity: sha512-BN22B5eaMMI9UMtjrGd5g5eCYPpCPDUy0FJXbYsaT5zYxjFOckS53SQDE3pWkVoWpHXVb3BrYcEN4Twa55B5cA==}
    engines: {node: '>=0.10.0'}

  wrap-ansi@7.0.0:
    resolution: {integrity: sha512-YVGIj2kamLSTxw6NsZjoBxfSwsn0ycdesmc4p+Q21c5zPuZ1pl+NfxVdxPtdHvmNVOQ6XSYG4AUtyt/Fi7D16Q==}
    engines: {node: '>=10'}

  wrap-ansi@8.1.0:
    resolution: {integrity: sha512-si7QWI6zUMq56bESFvagtmzMdGOtoxfR+Sez11Mobfc7tm+VkUckk9bW2UeffTGVUbOksxmSw0AA2gs8g71NCQ==}
    engines: {node: '>=12'}

  wrappy@1.0.2:
    resolution: {integrity: sha512-l4Sp/DRseor9wL6EvV2+TuQn63dMkPjZ/sp9XkghTEbV9KlPS1xUsZ3u7/IQO4wxtcFB4bgpQPRcR3QCvezPcQ==}

  yaml@2.5.0:
    resolution: {integrity: sha512-2wWLbGbYDiSqqIKoPjar3MPgB94ErzCtrNE1FdqGuaO0pi2JGjmE8aW8TDZwzU7vuxcGRdL/4gPQwQ7hD5AMSw==}
    engines: {node: '>= 14'}
    hasBin: true

  yocto-queue@0.1.0:
    resolution: {integrity: sha512-rVksvsnNCdJ/ohGc6xgPwyN8eheCxsiLM8mxuE/t/mOVqJewPuO1miLpTHQiRgTKCLexL4MeAFVagts7HmNZ2Q==}
    engines: {node: '>=10'}

  zod-validation-error@2.1.0:
    resolution: {integrity: sha512-VJh93e2wb4c3tWtGgTa0OF/dTt/zoPCPzXq4V11ZjxmEAFaPi/Zss1xIZdEB5RD8GD00U0/iVXgqkF77RV7pdQ==}
    engines: {node: '>=18.0.0'}
    peerDependencies:
      zod: ^3.18.0

  zod@3.23.8:
    resolution: {integrity: sha512-XBx9AXhXktjUqnepgTiE5flcKIYWi/rme0Eaj+5Y0lftuGBq+jyRu/md4WnuxqgP1ubdpNCsYEYPxrzVHD8d6g==}

snapshots:

  '@alloc/quick-lru@5.2.0': {}

  '@babel/generator@7.2.0':
    dependencies:
      '@babel/types': 7.25.6
      jsesc: 2.5.2
      lodash: 4.17.21
      source-map: 0.5.7
      trim-right: 1.0.1

  '@babel/helper-string-parser@7.24.8': {}

  '@babel/helper-validator-identifier@7.24.7': {}

  '@babel/runtime@7.25.6':
    dependencies:
      regenerator-runtime: 0.14.1

  '@babel/types@7.25.6':
    dependencies:
      '@babel/helper-string-parser': 7.24.8
      '@babel/helper-validator-identifier': 7.24.7
      to-fast-properties: 2.0.0

  '@emnapi/runtime@1.2.0':
    dependencies:
      tslib: 2.7.0
    optional: true

  '@eslint-community/eslint-utils@4.4.0(eslint@8.57.0)':
    dependencies:
      eslint: 8.57.0
      eslint-visitor-keys: 3.4.3

  '@eslint-community/regexpp@4.11.0': {}

  '@eslint-community/regexpp@4.11.1': {}

  '@eslint/eslintrc@2.1.4':
    dependencies:
      ajv: 6.12.6
      debug: 4.3.6
      espree: 9.6.1
      globals: 13.24.0
      ignore: 5.3.2
      import-fresh: 3.3.0
      js-yaml: 4.1.0
      minimatch: 3.1.2
      strip-json-comments: 3.1.1
    transitivePeerDependencies:
      - supports-color

  '@eslint/js@8.57.0': {}

  '@floating-ui/core@1.6.7':
    dependencies:
      '@floating-ui/utils': 0.2.7

  '@floating-ui/dom@1.6.10':
    dependencies:
      '@floating-ui/core': 1.6.7
      '@floating-ui/utils': 0.2.7

  '@floating-ui/react-dom@2.1.1(react-dom@19.0.0-rc-e4953922-20240919(react@19.0.0-rc-e4953922-20240919))(react@19.0.0-rc-e4953922-20240919)':
    dependencies:
      '@floating-ui/dom': 1.6.10
      react: 19.0.0-rc-e4953922-20240919
      react-dom: 19.0.0-rc-e4953922-20240919(react@19.0.0-rc-e4953922-20240919)

  '@floating-ui/utils@0.2.7': {}

  '@humanwhocodes/config-array@0.11.14':
    dependencies:
      '@humanwhocodes/object-schema': 2.0.3
      debug: 4.3.6
      minimatch: 3.1.2
    transitivePeerDependencies:
      - supports-color

  '@humanwhocodes/module-importer@1.0.1': {}

  '@humanwhocodes/object-schema@2.0.3': {}

  '@img/sharp-darwin-arm64@0.33.5':
    optionalDependencies:
      '@img/sharp-libvips-darwin-arm64': 1.0.4
    optional: true

  '@img/sharp-darwin-x64@0.33.5':
    optionalDependencies:
      '@img/sharp-libvips-darwin-x64': 1.0.4
    optional: true

  '@img/sharp-libvips-darwin-arm64@1.0.4':
    optional: true

  '@img/sharp-libvips-darwin-x64@1.0.4':
    optional: true

  '@img/sharp-libvips-linux-arm64@1.0.4':
    optional: true

  '@img/sharp-libvips-linux-arm@1.0.5':
    optional: true

  '@img/sharp-libvips-linux-s390x@1.0.4':
    optional: true

  '@img/sharp-libvips-linux-x64@1.0.4':
    optional: true

  '@img/sharp-libvips-linuxmusl-arm64@1.0.4':
    optional: true

  '@img/sharp-libvips-linuxmusl-x64@1.0.4':
    optional: true

  '@img/sharp-linux-arm64@0.33.5':
    optionalDependencies:
      '@img/sharp-libvips-linux-arm64': 1.0.4
    optional: true

  '@img/sharp-linux-arm@0.33.5':
    optionalDependencies:
      '@img/sharp-libvips-linux-arm': 1.0.5
    optional: true

  '@img/sharp-linux-s390x@0.33.5':
    optionalDependencies:
      '@img/sharp-libvips-linux-s390x': 1.0.4
    optional: true

  '@img/sharp-linux-x64@0.33.5':
    optionalDependencies:
      '@img/sharp-libvips-linux-x64': 1.0.4
    optional: true

  '@img/sharp-linuxmusl-arm64@0.33.5':
    optionalDependencies:
      '@img/sharp-libvips-linuxmusl-arm64': 1.0.4
    optional: true

  '@img/sharp-linuxmusl-x64@0.33.5':
    optionalDependencies:
      '@img/sharp-libvips-linuxmusl-x64': 1.0.4
    optional: true

  '@img/sharp-wasm32@0.33.5':
    dependencies:
      '@emnapi/runtime': 1.2.0
    optional: true

  '@img/sharp-win32-ia32@0.33.5':
    optional: true

  '@img/sharp-win32-x64@0.33.5':
    optional: true

  '@isaacs/cliui@8.0.2':
    dependencies:
      string-width: 5.1.2
      string-width-cjs: string-width@4.2.3
      strip-ansi: 7.1.0
      strip-ansi-cjs: strip-ansi@6.0.1
      wrap-ansi: 8.1.0
      wrap-ansi-cjs: wrap-ansi@7.0.0

  '@jest/types@24.9.0':
    dependencies:
      '@types/istanbul-lib-coverage': 2.0.6
      '@types/istanbul-reports': 1.1.2
      '@types/yargs': 13.0.12

  '@jridgewell/gen-mapping@0.3.5':
    dependencies:
      '@jridgewell/set-array': 1.2.1
      '@jridgewell/sourcemap-codec': 1.5.0
      '@jridgewell/trace-mapping': 0.3.25

  '@jridgewell/resolve-uri@3.1.2': {}

  '@jridgewell/set-array@1.2.1': {}

  '@jridgewell/source-map@0.3.6':
    dependencies:
      '@jridgewell/gen-mapping': 0.3.5
      '@jridgewell/trace-mapping': 0.3.25

  '@jridgewell/sourcemap-codec@1.5.0': {}

  '@jridgewell/trace-mapping@0.3.25':
    dependencies:
      '@jridgewell/resolve-uri': 3.1.2
      '@jridgewell/sourcemap-codec': 1.5.0

  '@next/env@15.0.0-canary.161': {}

  '@next/eslint-plugin-next@15.0.0-canary.161':
    dependencies:
      fast-glob: 3.3.1

  '@next/swc-darwin-arm64@15.0.0-canary.161':
    optional: true

  '@next/swc-darwin-x64@15.0.0-canary.161':
    optional: true

  '@next/swc-linux-arm64-gnu@15.0.0-canary.161':
    optional: true

  '@next/swc-linux-arm64-musl@15.0.0-canary.161':
    optional: true

  '@next/swc-linux-x64-gnu@15.0.0-canary.161':
    optional: true

  '@next/swc-linux-x64-musl@15.0.0-canary.161':
    optional: true

  '@next/swc-win32-arm64-msvc@15.0.0-canary.161':
    optional: true

  '@next/swc-win32-ia32-msvc@15.0.0-canary.161':
    optional: true

  '@next/swc-win32-x64-msvc@15.0.0-canary.161':
    optional: true

  '@nodelib/fs.scandir@2.1.5':
    dependencies:
      '@nodelib/fs.stat': 2.0.5
      run-parallel: 1.2.0

  '@nodelib/fs.stat@2.0.5': {}

  '@nodelib/fs.walk@1.2.8':
    dependencies:
      '@nodelib/fs.scandir': 2.1.5
      fastq: 1.17.1

  '@nolyfill/is-core-module@1.0.39': {}

  '@pkgjs/parseargs@0.11.0':
    optional: true

  '@radix-ui/primitive@1.1.0': {}

  '@radix-ui/react-arrow@1.1.0(@types/react-dom@18.3.0)(@types/react@18.3.5)(react-dom@19.0.0-rc-e4953922-20240919(react@19.0.0-rc-e4953922-20240919))(react@19.0.0-rc-e4953922-20240919)':
    dependencies:
      '@radix-ui/react-primitive': 2.0.0(@types/react-dom@18.3.0)(@types/react@18.3.5)(react-dom@19.0.0-rc-e4953922-20240919(react@19.0.0-rc-e4953922-20240919))(react@19.0.0-rc-e4953922-20240919)
      react: 19.0.0-rc-e4953922-20240919
      react-dom: 19.0.0-rc-e4953922-20240919(react@19.0.0-rc-e4953922-20240919)
    optionalDependencies:
      '@types/react': 18.3.5
      '@types/react-dom': 18.3.0

  '@radix-ui/react-collection@1.1.0(@types/react-dom@18.3.0)(@types/react@18.3.5)(react-dom@19.0.0-rc-e4953922-20240919(react@19.0.0-rc-e4953922-20240919))(react@19.0.0-rc-e4953922-20240919)':
    dependencies:
      '@radix-ui/react-compose-refs': 1.1.0(@types/react@18.3.5)(react@19.0.0-rc-e4953922-20240919)
      '@radix-ui/react-context': 1.1.0(@types/react@18.3.5)(react@19.0.0-rc-e4953922-20240919)
      '@radix-ui/react-primitive': 2.0.0(@types/react-dom@18.3.0)(@types/react@18.3.5)(react-dom@19.0.0-rc-e4953922-20240919(react@19.0.0-rc-e4953922-20240919))(react@19.0.0-rc-e4953922-20240919)
      '@radix-ui/react-slot': 1.1.0(@types/react@18.3.5)(react@19.0.0-rc-e4953922-20240919)
      react: 19.0.0-rc-e4953922-20240919
      react-dom: 19.0.0-rc-e4953922-20240919(react@19.0.0-rc-e4953922-20240919)
    optionalDependencies:
      '@types/react': 18.3.5
      '@types/react-dom': 18.3.0

  '@radix-ui/react-compose-refs@1.1.0(@types/react@18.3.5)(react@19.0.0-rc-e4953922-20240919)':
    dependencies:
      react: 19.0.0-rc-e4953922-20240919
    optionalDependencies:
      '@types/react': 18.3.5

  '@radix-ui/react-context@1.1.0(@types/react@18.3.5)(react@19.0.0-rc-e4953922-20240919)':
    dependencies:
      react: 19.0.0-rc-e4953922-20240919
    optionalDependencies:
      '@types/react': 18.3.5

  '@radix-ui/react-dialog@1.1.1(@types/react-dom@18.3.0)(@types/react@18.3.5)(react-dom@19.0.0-rc-e4953922-20240919(react@19.0.0-rc-e4953922-20240919))(react@19.0.0-rc-e4953922-20240919)':
    dependencies:
      '@radix-ui/primitive': 1.1.0
      '@radix-ui/react-compose-refs': 1.1.0(@types/react@18.3.5)(react@19.0.0-rc-e4953922-20240919)
      '@radix-ui/react-context': 1.1.0(@types/react@18.3.5)(react@19.0.0-rc-e4953922-20240919)
      '@radix-ui/react-dismissable-layer': 1.1.0(@types/react-dom@18.3.0)(@types/react@18.3.5)(react-dom@19.0.0-rc-e4953922-20240919(react@19.0.0-rc-e4953922-20240919))(react@19.0.0-rc-e4953922-20240919)
      '@radix-ui/react-focus-guards': 1.1.0(@types/react@18.3.5)(react@19.0.0-rc-e4953922-20240919)
      '@radix-ui/react-focus-scope': 1.1.0(@types/react-dom@18.3.0)(@types/react@18.3.5)(react-dom@19.0.0-rc-e4953922-20240919(react@19.0.0-rc-e4953922-20240919))(react@19.0.0-rc-e4953922-20240919)
      '@radix-ui/react-id': 1.1.0(@types/react@18.3.5)(react@19.0.0-rc-e4953922-20240919)
      '@radix-ui/react-portal': 1.1.1(@types/react-dom@18.3.0)(@types/react@18.3.5)(react-dom@19.0.0-rc-e4953922-20240919(react@19.0.0-rc-e4953922-20240919))(react@19.0.0-rc-e4953922-20240919)
      '@radix-ui/react-presence': 1.1.0(@types/react-dom@18.3.0)(@types/react@18.3.5)(react-dom@19.0.0-rc-e4953922-20240919(react@19.0.0-rc-e4953922-20240919))(react@19.0.0-rc-e4953922-20240919)
      '@radix-ui/react-primitive': 2.0.0(@types/react-dom@18.3.0)(@types/react@18.3.5)(react-dom@19.0.0-rc-e4953922-20240919(react@19.0.0-rc-e4953922-20240919))(react@19.0.0-rc-e4953922-20240919)
      '@radix-ui/react-slot': 1.1.0(@types/react@18.3.5)(react@19.0.0-rc-e4953922-20240919)
      '@radix-ui/react-use-controllable-state': 1.1.0(@types/react@18.3.5)(react@19.0.0-rc-e4953922-20240919)
      aria-hidden: 1.2.4
      react: 19.0.0-rc-e4953922-20240919
      react-dom: 19.0.0-rc-e4953922-20240919(react@19.0.0-rc-e4953922-20240919)
      react-remove-scroll: 2.5.7(@types/react@18.3.5)(react@19.0.0-rc-e4953922-20240919)
    optionalDependencies:
      '@types/react': 18.3.5
      '@types/react-dom': 18.3.0

  '@radix-ui/react-direction@1.1.0(@types/react@18.3.5)(react@19.0.0-rc-e4953922-20240919)':
    dependencies:
      react: 19.0.0-rc-e4953922-20240919
    optionalDependencies:
      '@types/react': 18.3.5

  '@radix-ui/react-dismissable-layer@1.1.0(@types/react-dom@18.3.0)(@types/react@18.3.5)(react-dom@19.0.0-rc-e4953922-20240919(react@19.0.0-rc-e4953922-20240919))(react@19.0.0-rc-e4953922-20240919)':
    dependencies:
      '@radix-ui/primitive': 1.1.0
      '@radix-ui/react-compose-refs': 1.1.0(@types/react@18.3.5)(react@19.0.0-rc-e4953922-20240919)
      '@radix-ui/react-primitive': 2.0.0(@types/react-dom@18.3.0)(@types/react@18.3.5)(react-dom@19.0.0-rc-e4953922-20240919(react@19.0.0-rc-e4953922-20240919))(react@19.0.0-rc-e4953922-20240919)
      '@radix-ui/react-use-callback-ref': 1.1.0(@types/react@18.3.5)(react@19.0.0-rc-e4953922-20240919)
      '@radix-ui/react-use-escape-keydown': 1.1.0(@types/react@18.3.5)(react@19.0.0-rc-e4953922-20240919)
      react: 19.0.0-rc-e4953922-20240919
      react-dom: 19.0.0-rc-e4953922-20240919(react@19.0.0-rc-e4953922-20240919)
    optionalDependencies:
      '@types/react': 18.3.5
      '@types/react-dom': 18.3.0

  '@radix-ui/react-dropdown-menu@2.1.1(@types/react-dom@18.3.0)(@types/react@18.3.5)(react-dom@19.0.0-rc-e4953922-20240919(react@19.0.0-rc-e4953922-20240919))(react@19.0.0-rc-e4953922-20240919)':
    dependencies:
      '@radix-ui/primitive': 1.1.0
      '@radix-ui/react-compose-refs': 1.1.0(@types/react@18.3.5)(react@19.0.0-rc-e4953922-20240919)
      '@radix-ui/react-context': 1.1.0(@types/react@18.3.5)(react@19.0.0-rc-e4953922-20240919)
      '@radix-ui/react-id': 1.1.0(@types/react@18.3.5)(react@19.0.0-rc-e4953922-20240919)
      '@radix-ui/react-menu': 2.1.1(@types/react-dom@18.3.0)(@types/react@18.3.5)(react-dom@19.0.0-rc-e4953922-20240919(react@19.0.0-rc-e4953922-20240919))(react@19.0.0-rc-e4953922-20240919)
      '@radix-ui/react-primitive': 2.0.0(@types/react-dom@18.3.0)(@types/react@18.3.5)(react-dom@19.0.0-rc-e4953922-20240919(react@19.0.0-rc-e4953922-20240919))(react@19.0.0-rc-e4953922-20240919)
      '@radix-ui/react-use-controllable-state': 1.1.0(@types/react@18.3.5)(react@19.0.0-rc-e4953922-20240919)
      react: 19.0.0-rc-e4953922-20240919
      react-dom: 19.0.0-rc-e4953922-20240919(react@19.0.0-rc-e4953922-20240919)
    optionalDependencies:
      '@types/react': 18.3.5
      '@types/react-dom': 18.3.0

  '@radix-ui/react-focus-guards@1.1.0(@types/react@18.3.5)(react@19.0.0-rc-e4953922-20240919)':
    dependencies:
      react: 19.0.0-rc-e4953922-20240919
    optionalDependencies:
      '@types/react': 18.3.5

  '@radix-ui/react-focus-scope@1.1.0(@types/react-dom@18.3.0)(@types/react@18.3.5)(react-dom@19.0.0-rc-e4953922-20240919(react@19.0.0-rc-e4953922-20240919))(react@19.0.0-rc-e4953922-20240919)':
    dependencies:
      '@radix-ui/react-compose-refs': 1.1.0(@types/react@18.3.5)(react@19.0.0-rc-e4953922-20240919)
      '@radix-ui/react-primitive': 2.0.0(@types/react-dom@18.3.0)(@types/react@18.3.5)(react-dom@19.0.0-rc-e4953922-20240919(react@19.0.0-rc-e4953922-20240919))(react@19.0.0-rc-e4953922-20240919)
      '@radix-ui/react-use-callback-ref': 1.1.0(@types/react@18.3.5)(react@19.0.0-rc-e4953922-20240919)
      react: 19.0.0-rc-e4953922-20240919
      react-dom: 19.0.0-rc-e4953922-20240919(react@19.0.0-rc-e4953922-20240919)
    optionalDependencies:
      '@types/react': 18.3.5
      '@types/react-dom': 18.3.0

  '@radix-ui/react-id@1.1.0(@types/react@18.3.5)(react@19.0.0-rc-e4953922-20240919)':
    dependencies:
      '@radix-ui/react-use-layout-effect': 1.1.0(@types/react@18.3.5)(react@19.0.0-rc-e4953922-20240919)
      react: 19.0.0-rc-e4953922-20240919
    optionalDependencies:
      '@types/react': 18.3.5

  '@radix-ui/react-label@2.1.0(@types/react-dom@18.3.0)(@types/react@18.3.5)(react-dom@19.0.0-rc-e4953922-20240919(react@19.0.0-rc-e4953922-20240919))(react@19.0.0-rc-e4953922-20240919)':
    dependencies:
      '@radix-ui/react-primitive': 2.0.0(@types/react-dom@18.3.0)(@types/react@18.3.5)(react-dom@19.0.0-rc-e4953922-20240919(react@19.0.0-rc-e4953922-20240919))(react@19.0.0-rc-e4953922-20240919)
      react: 19.0.0-rc-e4953922-20240919
      react-dom: 19.0.0-rc-e4953922-20240919(react@19.0.0-rc-e4953922-20240919)
    optionalDependencies:
      '@types/react': 18.3.5
      '@types/react-dom': 18.3.0

  '@radix-ui/react-menu@2.1.1(@types/react-dom@18.3.0)(@types/react@18.3.5)(react-dom@19.0.0-rc-e4953922-20240919(react@19.0.0-rc-e4953922-20240919))(react@19.0.0-rc-e4953922-20240919)':
    dependencies:
      '@radix-ui/primitive': 1.1.0
      '@radix-ui/react-collection': 1.1.0(@types/react-dom@18.3.0)(@types/react@18.3.5)(react-dom@19.0.0-rc-e4953922-20240919(react@19.0.0-rc-e4953922-20240919))(react@19.0.0-rc-e4953922-20240919)
      '@radix-ui/react-compose-refs': 1.1.0(@types/react@18.3.5)(react@19.0.0-rc-e4953922-20240919)
      '@radix-ui/react-context': 1.1.0(@types/react@18.3.5)(react@19.0.0-rc-e4953922-20240919)
      '@radix-ui/react-direction': 1.1.0(@types/react@18.3.5)(react@19.0.0-rc-e4953922-20240919)
      '@radix-ui/react-dismissable-layer': 1.1.0(@types/react-dom@18.3.0)(@types/react@18.3.5)(react-dom@19.0.0-rc-e4953922-20240919(react@19.0.0-rc-e4953922-20240919))(react@19.0.0-rc-e4953922-20240919)
      '@radix-ui/react-focus-guards': 1.1.0(@types/react@18.3.5)(react@19.0.0-rc-e4953922-20240919)
      '@radix-ui/react-focus-scope': 1.1.0(@types/react-dom@18.3.0)(@types/react@18.3.5)(react-dom@19.0.0-rc-e4953922-20240919(react@19.0.0-rc-e4953922-20240919))(react@19.0.0-rc-e4953922-20240919)
      '@radix-ui/react-id': 1.1.0(@types/react@18.3.5)(react@19.0.0-rc-e4953922-20240919)
      '@radix-ui/react-popper': 1.2.0(@types/react-dom@18.3.0)(@types/react@18.3.5)(react-dom@19.0.0-rc-e4953922-20240919(react@19.0.0-rc-e4953922-20240919))(react@19.0.0-rc-e4953922-20240919)
      '@radix-ui/react-portal': 1.1.1(@types/react-dom@18.3.0)(@types/react@18.3.5)(react-dom@19.0.0-rc-e4953922-20240919(react@19.0.0-rc-e4953922-20240919))(react@19.0.0-rc-e4953922-20240919)
      '@radix-ui/react-presence': 1.1.0(@types/react-dom@18.3.0)(@types/react@18.3.5)(react-dom@19.0.0-rc-e4953922-20240919(react@19.0.0-rc-e4953922-20240919))(react@19.0.0-rc-e4953922-20240919)
      '@radix-ui/react-primitive': 2.0.0(@types/react-dom@18.3.0)(@types/react@18.3.5)(react-dom@19.0.0-rc-e4953922-20240919(react@19.0.0-rc-e4953922-20240919))(react@19.0.0-rc-e4953922-20240919)
      '@radix-ui/react-roving-focus': 1.1.0(@types/react-dom@18.3.0)(@types/react@18.3.5)(react-dom@19.0.0-rc-e4953922-20240919(react@19.0.0-rc-e4953922-20240919))(react@19.0.0-rc-e4953922-20240919)
      '@radix-ui/react-slot': 1.1.0(@types/react@18.3.5)(react@19.0.0-rc-e4953922-20240919)
      '@radix-ui/react-use-callback-ref': 1.1.0(@types/react@18.3.5)(react@19.0.0-rc-e4953922-20240919)
      aria-hidden: 1.2.4
      react: 19.0.0-rc-e4953922-20240919
      react-dom: 19.0.0-rc-e4953922-20240919(react@19.0.0-rc-e4953922-20240919)
      react-remove-scroll: 2.5.7(@types/react@18.3.5)(react@19.0.0-rc-e4953922-20240919)
    optionalDependencies:
      '@types/react': 18.3.5
      '@types/react-dom': 18.3.0

  '@radix-ui/react-popper@1.2.0(@types/react-dom@18.3.0)(@types/react@18.3.5)(react-dom@19.0.0-rc-e4953922-20240919(react@19.0.0-rc-e4953922-20240919))(react@19.0.0-rc-e4953922-20240919)':
    dependencies:
      '@floating-ui/react-dom': 2.1.1(react-dom@19.0.0-rc-e4953922-20240919(react@19.0.0-rc-e4953922-20240919))(react@19.0.0-rc-e4953922-20240919)
      '@radix-ui/react-arrow': 1.1.0(@types/react-dom@18.3.0)(@types/react@18.3.5)(react-dom@19.0.0-rc-e4953922-20240919(react@19.0.0-rc-e4953922-20240919))(react@19.0.0-rc-e4953922-20240919)
      '@radix-ui/react-compose-refs': 1.1.0(@types/react@18.3.5)(react@19.0.0-rc-e4953922-20240919)
      '@radix-ui/react-context': 1.1.0(@types/react@18.3.5)(react@19.0.0-rc-e4953922-20240919)
      '@radix-ui/react-primitive': 2.0.0(@types/react-dom@18.3.0)(@types/react@18.3.5)(react-dom@19.0.0-rc-e4953922-20240919(react@19.0.0-rc-e4953922-20240919))(react@19.0.0-rc-e4953922-20240919)
      '@radix-ui/react-use-callback-ref': 1.1.0(@types/react@18.3.5)(react@19.0.0-rc-e4953922-20240919)
      '@radix-ui/react-use-layout-effect': 1.1.0(@types/react@18.3.5)(react@19.0.0-rc-e4953922-20240919)
      '@radix-ui/react-use-rect': 1.1.0(@types/react@18.3.5)(react@19.0.0-rc-e4953922-20240919)
      '@radix-ui/react-use-size': 1.1.0(@types/react@18.3.5)(react@19.0.0-rc-e4953922-20240919)
      '@radix-ui/rect': 1.1.0
      react: 19.0.0-rc-e4953922-20240919
      react-dom: 19.0.0-rc-e4953922-20240919(react@19.0.0-rc-e4953922-20240919)
    optionalDependencies:
      '@types/react': 18.3.5
      '@types/react-dom': 18.3.0

  '@radix-ui/react-portal@1.1.1(@types/react-dom@18.3.0)(@types/react@18.3.5)(react-dom@19.0.0-rc-e4953922-20240919(react@19.0.0-rc-e4953922-20240919))(react@19.0.0-rc-e4953922-20240919)':
    dependencies:
      '@radix-ui/react-primitive': 2.0.0(@types/react-dom@18.3.0)(@types/react@18.3.5)(react-dom@19.0.0-rc-e4953922-20240919(react@19.0.0-rc-e4953922-20240919))(react@19.0.0-rc-e4953922-20240919)
      '@radix-ui/react-use-layout-effect': 1.1.0(@types/react@18.3.5)(react@19.0.0-rc-e4953922-20240919)
      react: 19.0.0-rc-e4953922-20240919
      react-dom: 19.0.0-rc-e4953922-20240919(react@19.0.0-rc-e4953922-20240919)
    optionalDependencies:
      '@types/react': 18.3.5
      '@types/react-dom': 18.3.0

  '@radix-ui/react-presence@1.1.0(@types/react-dom@18.3.0)(@types/react@18.3.5)(react-dom@19.0.0-rc-e4953922-20240919(react@19.0.0-rc-e4953922-20240919))(react@19.0.0-rc-e4953922-20240919)':
    dependencies:
      '@radix-ui/react-compose-refs': 1.1.0(@types/react@18.3.5)(react@19.0.0-rc-e4953922-20240919)
      '@radix-ui/react-use-layout-effect': 1.1.0(@types/react@18.3.5)(react@19.0.0-rc-e4953922-20240919)
      react: 19.0.0-rc-e4953922-20240919
      react-dom: 19.0.0-rc-e4953922-20240919(react@19.0.0-rc-e4953922-20240919)
    optionalDependencies:
      '@types/react': 18.3.5
      '@types/react-dom': 18.3.0

  '@radix-ui/react-primitive@2.0.0(@types/react-dom@18.3.0)(@types/react@18.3.5)(react-dom@19.0.0-rc-e4953922-20240919(react@19.0.0-rc-e4953922-20240919))(react@19.0.0-rc-e4953922-20240919)':
    dependencies:
      '@radix-ui/react-slot': 1.1.0(@types/react@18.3.5)(react@19.0.0-rc-e4953922-20240919)
      react: 19.0.0-rc-e4953922-20240919
      react-dom: 19.0.0-rc-e4953922-20240919(react@19.0.0-rc-e4953922-20240919)
    optionalDependencies:
      '@types/react': 18.3.5
      '@types/react-dom': 18.3.0

  '@radix-ui/react-roving-focus@1.1.0(@types/react-dom@18.3.0)(@types/react@18.3.5)(react-dom@19.0.0-rc-e4953922-20240919(react@19.0.0-rc-e4953922-20240919))(react@19.0.0-rc-e4953922-20240919)':
    dependencies:
      '@radix-ui/primitive': 1.1.0
      '@radix-ui/react-collection': 1.1.0(@types/react-dom@18.3.0)(@types/react@18.3.5)(react-dom@19.0.0-rc-e4953922-20240919(react@19.0.0-rc-e4953922-20240919))(react@19.0.0-rc-e4953922-20240919)
      '@radix-ui/react-compose-refs': 1.1.0(@types/react@18.3.5)(react@19.0.0-rc-e4953922-20240919)
      '@radix-ui/react-context': 1.1.0(@types/react@18.3.5)(react@19.0.0-rc-e4953922-20240919)
      '@radix-ui/react-direction': 1.1.0(@types/react@18.3.5)(react@19.0.0-rc-e4953922-20240919)
      '@radix-ui/react-id': 1.1.0(@types/react@18.3.5)(react@19.0.0-rc-e4953922-20240919)
      '@radix-ui/react-primitive': 2.0.0(@types/react-dom@18.3.0)(@types/react@18.3.5)(react-dom@19.0.0-rc-e4953922-20240919(react@19.0.0-rc-e4953922-20240919))(react@19.0.0-rc-e4953922-20240919)
      '@radix-ui/react-use-callback-ref': 1.1.0(@types/react@18.3.5)(react@19.0.0-rc-e4953922-20240919)
      '@radix-ui/react-use-controllable-state': 1.1.0(@types/react@18.3.5)(react@19.0.0-rc-e4953922-20240919)
      react: 19.0.0-rc-e4953922-20240919
      react-dom: 19.0.0-rc-e4953922-20240919(react@19.0.0-rc-e4953922-20240919)
    optionalDependencies:
      '@types/react': 18.3.5
      '@types/react-dom': 18.3.0

  '@radix-ui/react-slot@1.1.0(@types/react@18.3.5)(react@19.0.0-rc-e4953922-20240919)':
    dependencies:
      '@radix-ui/react-compose-refs': 1.1.0(@types/react@18.3.5)(react@19.0.0-rc-e4953922-20240919)
      react: 19.0.0-rc-e4953922-20240919
    optionalDependencies:
      '@types/react': 18.3.5

  '@radix-ui/react-tabs@1.1.0(@types/react-dom@18.3.0)(@types/react@18.3.5)(react-dom@19.0.0-rc-e4953922-20240919(react@19.0.0-rc-e4953922-20240919))(react@19.0.0-rc-e4953922-20240919)':
    dependencies:
      '@radix-ui/primitive': 1.1.0
      '@radix-ui/react-context': 1.1.0(@types/react@18.3.5)(react@19.0.0-rc-e4953922-20240919)
      '@radix-ui/react-direction': 1.1.0(@types/react@18.3.5)(react@19.0.0-rc-e4953922-20240919)
      '@radix-ui/react-id': 1.1.0(@types/react@18.3.5)(react@19.0.0-rc-e4953922-20240919)
      '@radix-ui/react-presence': 1.1.0(@types/react-dom@18.3.0)(@types/react@18.3.5)(react-dom@19.0.0-rc-e4953922-20240919(react@19.0.0-rc-e4953922-20240919))(react@19.0.0-rc-e4953922-20240919)
      '@radix-ui/react-primitive': 2.0.0(@types/react-dom@18.3.0)(@types/react@18.3.5)(react-dom@19.0.0-rc-e4953922-20240919(react@19.0.0-rc-e4953922-20240919))(react@19.0.0-rc-e4953922-20240919)
      '@radix-ui/react-roving-focus': 1.1.0(@types/react-dom@18.3.0)(@types/react@18.3.5)(react-dom@19.0.0-rc-e4953922-20240919(react@19.0.0-rc-e4953922-20240919))(react@19.0.0-rc-e4953922-20240919)
      '@radix-ui/react-use-controllable-state': 1.1.0(@types/react@18.3.5)(react@19.0.0-rc-e4953922-20240919)
      react: 19.0.0-rc-e4953922-20240919
      react-dom: 19.0.0-rc-e4953922-20240919(react@19.0.0-rc-e4953922-20240919)
    optionalDependencies:
      '@types/react': 18.3.5
      '@types/react-dom': 18.3.0

  '@radix-ui/react-tooltip@1.1.2(@types/react-dom@18.3.0)(@types/react@18.3.5)(react-dom@19.0.0-rc-e4953922-20240919(react@19.0.0-rc-e4953922-20240919))(react@19.0.0-rc-e4953922-20240919)':
    dependencies:
      '@radix-ui/primitive': 1.1.0
      '@radix-ui/react-compose-refs': 1.1.0(@types/react@18.3.5)(react@19.0.0-rc-e4953922-20240919)
      '@radix-ui/react-context': 1.1.0(@types/react@18.3.5)(react@19.0.0-rc-e4953922-20240919)
      '@radix-ui/react-dismissable-layer': 1.1.0(@types/react-dom@18.3.0)(@types/react@18.3.5)(react-dom@19.0.0-rc-e4953922-20240919(react@19.0.0-rc-e4953922-20240919))(react@19.0.0-rc-e4953922-20240919)
      '@radix-ui/react-id': 1.1.0(@types/react@18.3.5)(react@19.0.0-rc-e4953922-20240919)
      '@radix-ui/react-popper': 1.2.0(@types/react-dom@18.3.0)(@types/react@18.3.5)(react-dom@19.0.0-rc-e4953922-20240919(react@19.0.0-rc-e4953922-20240919))(react@19.0.0-rc-e4953922-20240919)
      '@radix-ui/react-portal': 1.1.1(@types/react-dom@18.3.0)(@types/react@18.3.5)(react-dom@19.0.0-rc-e4953922-20240919(react@19.0.0-rc-e4953922-20240919))(react@19.0.0-rc-e4953922-20240919)
      '@radix-ui/react-presence': 1.1.0(@types/react-dom@18.3.0)(@types/react@18.3.5)(react-dom@19.0.0-rc-e4953922-20240919(react@19.0.0-rc-e4953922-20240919))(react@19.0.0-rc-e4953922-20240919)
      '@radix-ui/react-primitive': 2.0.0(@types/react-dom@18.3.0)(@types/react@18.3.5)(react-dom@19.0.0-rc-e4953922-20240919(react@19.0.0-rc-e4953922-20240919))(react@19.0.0-rc-e4953922-20240919)
      '@radix-ui/react-slot': 1.1.0(@types/react@18.3.5)(react@19.0.0-rc-e4953922-20240919)
      '@radix-ui/react-use-controllable-state': 1.1.0(@types/react@18.3.5)(react@19.0.0-rc-e4953922-20240919)
      '@radix-ui/react-visually-hidden': 1.1.0(@types/react-dom@18.3.0)(@types/react@18.3.5)(react-dom@19.0.0-rc-e4953922-20240919(react@19.0.0-rc-e4953922-20240919))(react@19.0.0-rc-e4953922-20240919)
      react: 19.0.0-rc-e4953922-20240919
      react-dom: 19.0.0-rc-e4953922-20240919(react@19.0.0-rc-e4953922-20240919)
    optionalDependencies:
      '@types/react': 18.3.5
      '@types/react-dom': 18.3.0

  '@radix-ui/react-use-callback-ref@1.1.0(@types/react@18.3.5)(react@19.0.0-rc-e4953922-20240919)':
    dependencies:
      react: 19.0.0-rc-e4953922-20240919
    optionalDependencies:
      '@types/react': 18.3.5

  '@radix-ui/react-use-controllable-state@1.1.0(@types/react@18.3.5)(react@19.0.0-rc-e4953922-20240919)':
    dependencies:
      '@radix-ui/react-use-callback-ref': 1.1.0(@types/react@18.3.5)(react@19.0.0-rc-e4953922-20240919)
      react: 19.0.0-rc-e4953922-20240919
    optionalDependencies:
      '@types/react': 18.3.5

  '@radix-ui/react-use-escape-keydown@1.1.0(@types/react@18.3.5)(react@19.0.0-rc-e4953922-20240919)':
    dependencies:
      '@radix-ui/react-use-callback-ref': 1.1.0(@types/react@18.3.5)(react@19.0.0-rc-e4953922-20240919)
      react: 19.0.0-rc-e4953922-20240919
    optionalDependencies:
      '@types/react': 18.3.5

  '@radix-ui/react-use-layout-effect@1.1.0(@types/react@18.3.5)(react@19.0.0-rc-e4953922-20240919)':
    dependencies:
      react: 19.0.0-rc-e4953922-20240919
    optionalDependencies:
      '@types/react': 18.3.5

  '@radix-ui/react-use-rect@1.1.0(@types/react@18.3.5)(react@19.0.0-rc-e4953922-20240919)':
    dependencies:
      '@radix-ui/rect': 1.1.0
      react: 19.0.0-rc-e4953922-20240919
    optionalDependencies:
      '@types/react': 18.3.5

  '@radix-ui/react-use-size@1.1.0(@types/react@18.3.5)(react@19.0.0-rc-e4953922-20240919)':
    dependencies:
      '@radix-ui/react-use-layout-effect': 1.1.0(@types/react@18.3.5)(react@19.0.0-rc-e4953922-20240919)
      react: 19.0.0-rc-e4953922-20240919
    optionalDependencies:
      '@types/react': 18.3.5

  '@radix-ui/react-visually-hidden@1.1.0(@types/react-dom@18.3.0)(@types/react@18.3.5)(react-dom@19.0.0-rc-e4953922-20240919(react@19.0.0-rc-e4953922-20240919))(react@19.0.0-rc-e4953922-20240919)':
    dependencies:
      '@radix-ui/react-primitive': 2.0.0(@types/react-dom@18.3.0)(@types/react@18.3.5)(react-dom@19.0.0-rc-e4953922-20240919(react@19.0.0-rc-e4953922-20240919))(react@19.0.0-rc-e4953922-20240919)
      react: 19.0.0-rc-e4953922-20240919
      react-dom: 19.0.0-rc-e4953922-20240919(react@19.0.0-rc-e4953922-20240919)
    optionalDependencies:
      '@types/react': 18.3.5
      '@types/react-dom': 18.3.0

  '@radix-ui/rect@1.1.0': {}

  '@rtsao/scc@1.1.0': {}

  '@rushstack/eslint-patch@1.10.4': {}

  '@swc/counter@0.1.3': {}

  '@swc/helpers@0.5.13':
    dependencies:
      tslib: 2.7.0

  '@types/estree@1.0.6': {}

  '@types/istanbul-lib-coverage@2.0.6': {}

  '@types/istanbul-lib-report@3.0.3':
    dependencies:
      '@types/istanbul-lib-coverage': 2.0.6

  '@types/istanbul-reports@1.1.2':
    dependencies:
      '@types/istanbul-lib-coverage': 2.0.6
      '@types/istanbul-lib-report': 3.0.3

  '@types/json-schema@7.0.15': {}

  '@types/json5@0.0.29': {}

  '@types/node@20.16.2':
    dependencies:
      undici-types: 6.19.8

  '@types/prop-types@15.7.12': {}

  '@types/react-dom@18.3.0':
    dependencies:
      '@types/react': 18.3.5

  '@types/react@18.3.5':
    dependencies:
      '@types/prop-types': 15.7.12
      csstype: 3.1.3

  '@types/semver@7.5.8': {}

  '@types/webpack@5.28.5':
    dependencies:
      '@types/node': 20.16.2
      tapable: 2.2.1
      webpack: 5.94.0
    transitivePeerDependencies:
      - '@swc/core'
      - esbuild
      - uglify-js
      - webpack-cli

  '@types/yargs-parser@21.0.3': {}

  '@types/yargs@13.0.12':
    dependencies:
      '@types/yargs-parser': 21.0.3

  '@typescript-eslint/eslint-plugin@8.6.0(@typescript-eslint/parser@8.6.0(eslint@8.57.0)(typescript@5.5.4))(eslint@8.57.0)(typescript@5.5.4)':
    dependencies:
      '@eslint-community/regexpp': 4.11.1
      '@typescript-eslint/parser': 8.6.0(eslint@8.57.0)(typescript@5.5.4)
      '@typescript-eslint/scope-manager': 8.6.0
      '@typescript-eslint/type-utils': 8.6.0(eslint@8.57.0)(typescript@5.5.4)
      '@typescript-eslint/utils': 8.6.0(eslint@8.57.0)(typescript@5.5.4)
      '@typescript-eslint/visitor-keys': 8.6.0
      eslint: 8.57.0
      graphemer: 1.4.0
      ignore: 5.3.2
      natural-compare: 1.4.0
      ts-api-utils: 1.3.0(typescript@5.5.4)
    optionalDependencies:
      typescript: 5.5.4
    transitivePeerDependencies:
      - supports-color

  '@typescript-eslint/parser@8.6.0(eslint@8.57.0)(typescript@5.5.4)':
    dependencies:
      '@typescript-eslint/scope-manager': 8.6.0
      '@typescript-eslint/types': 8.6.0
      '@typescript-eslint/typescript-estree': 8.6.0(typescript@5.5.4)
      '@typescript-eslint/visitor-keys': 8.6.0
      debug: 4.3.7
      eslint: 8.57.0
    optionalDependencies:
      typescript: 5.5.4
    transitivePeerDependencies:
      - supports-color

  '@typescript-eslint/scope-manager@5.62.0':
    dependencies:
      '@typescript-eslint/types': 5.62.0
      '@typescript-eslint/visitor-keys': 5.62.0

  '@typescript-eslint/scope-manager@8.6.0':
    dependencies:
      '@typescript-eslint/types': 8.6.0
      '@typescript-eslint/visitor-keys': 8.6.0

  '@typescript-eslint/type-utils@8.6.0(eslint@8.57.0)(typescript@5.5.4)':
    dependencies:
      '@typescript-eslint/typescript-estree': 8.6.0(typescript@5.5.4)
      '@typescript-eslint/utils': 8.6.0(eslint@8.57.0)(typescript@5.5.4)
      debug: 4.3.7
      ts-api-utils: 1.3.0(typescript@5.5.4)
    optionalDependencies:
      typescript: 5.5.4
    transitivePeerDependencies:
      - eslint
      - supports-color

  '@typescript-eslint/types@5.62.0': {}

  '@typescript-eslint/types@8.6.0': {}

  '@typescript-eslint/typescript-estree@5.62.0(typescript@5.5.4)':
    dependencies:
      '@typescript-eslint/types': 5.62.0
      '@typescript-eslint/visitor-keys': 5.62.0
      debug: 4.3.6
      globby: 11.1.0
      is-glob: 4.0.3
      semver: 7.6.3
      tsutils: 3.21.0(typescript@5.5.4)
    optionalDependencies:
      typescript: 5.5.4
    transitivePeerDependencies:
      - supports-color

  '@typescript-eslint/typescript-estree@8.6.0(typescript@5.5.4)':
    dependencies:
      '@typescript-eslint/types': 8.6.0
      '@typescript-eslint/visitor-keys': 8.6.0
      debug: 4.3.7
      fast-glob: 3.3.2
      is-glob: 4.0.3
      minimatch: 9.0.5
      semver: 7.6.3
      ts-api-utils: 1.3.0(typescript@5.5.4)
    optionalDependencies:
      typescript: 5.5.4
    transitivePeerDependencies:
      - supports-color

  '@typescript-eslint/utils@5.62.0(eslint@8.57.0)(typescript@5.5.4)':
    dependencies:
      '@eslint-community/eslint-utils': 4.4.0(eslint@8.57.0)
      '@types/json-schema': 7.0.15
      '@types/semver': 7.5.8
      '@typescript-eslint/scope-manager': 5.62.0
      '@typescript-eslint/types': 5.62.0
      '@typescript-eslint/typescript-estree': 5.62.0(typescript@5.5.4)
      eslint: 8.57.0
      eslint-scope: 5.1.1
      semver: 7.6.3
    transitivePeerDependencies:
      - supports-color
      - typescript

  '@typescript-eslint/utils@8.6.0(eslint@8.57.0)(typescript@5.5.4)':
    dependencies:
      '@eslint-community/eslint-utils': 4.4.0(eslint@8.57.0)
      '@typescript-eslint/scope-manager': 8.6.0
      '@typescript-eslint/types': 8.6.0
      '@typescript-eslint/typescript-estree': 8.6.0(typescript@5.5.4)
      eslint: 8.57.0
    transitivePeerDependencies:
      - supports-color
      - typescript

  '@typescript-eslint/visitor-keys@5.62.0':
    dependencies:
      '@typescript-eslint/types': 5.62.0
      eslint-visitor-keys: 3.4.3

  '@typescript-eslint/visitor-keys@8.6.0':
    dependencies:
      '@typescript-eslint/types': 8.6.0
      eslint-visitor-keys: 3.4.3

  '@ungap/structured-clone@1.2.0': {}

  '@webassemblyjs/ast@1.12.1':
    dependencies:
      '@webassemblyjs/helper-numbers': 1.11.6
      '@webassemblyjs/helper-wasm-bytecode': 1.11.6

  '@webassemblyjs/floating-point-hex-parser@1.11.6': {}

  '@webassemblyjs/helper-api-error@1.11.6': {}

  '@webassemblyjs/helper-buffer@1.12.1': {}

  '@webassemblyjs/helper-numbers@1.11.6':
    dependencies:
      '@webassemblyjs/floating-point-hex-parser': 1.11.6
      '@webassemblyjs/helper-api-error': 1.11.6
      '@xtuc/long': 4.2.2

  '@webassemblyjs/helper-wasm-bytecode@1.11.6': {}

  '@webassemblyjs/helper-wasm-section@1.12.1':
    dependencies:
      '@webassemblyjs/ast': 1.12.1
      '@webassemblyjs/helper-buffer': 1.12.1
      '@webassemblyjs/helper-wasm-bytecode': 1.11.6
      '@webassemblyjs/wasm-gen': 1.12.1

  '@webassemblyjs/ieee754@1.11.6':
    dependencies:
      '@xtuc/ieee754': 1.2.0

  '@webassemblyjs/leb128@1.11.6':
    dependencies:
      '@xtuc/long': 4.2.2

  '@webassemblyjs/utf8@1.11.6': {}

  '@webassemblyjs/wasm-edit@1.12.1':
    dependencies:
      '@webassemblyjs/ast': 1.12.1
      '@webassemblyjs/helper-buffer': 1.12.1
      '@webassemblyjs/helper-wasm-bytecode': 1.11.6
      '@webassemblyjs/helper-wasm-section': 1.12.1
      '@webassemblyjs/wasm-gen': 1.12.1
      '@webassemblyjs/wasm-opt': 1.12.1
      '@webassemblyjs/wasm-parser': 1.12.1
      '@webassemblyjs/wast-printer': 1.12.1

  '@webassemblyjs/wasm-gen@1.12.1':
    dependencies:
      '@webassemblyjs/ast': 1.12.1
      '@webassemblyjs/helper-wasm-bytecode': 1.11.6
      '@webassemblyjs/ieee754': 1.11.6
      '@webassemblyjs/leb128': 1.11.6
      '@webassemblyjs/utf8': 1.11.6

  '@webassemblyjs/wasm-opt@1.12.1':
    dependencies:
      '@webassemblyjs/ast': 1.12.1
      '@webassemblyjs/helper-buffer': 1.12.1
      '@webassemblyjs/wasm-gen': 1.12.1
      '@webassemblyjs/wasm-parser': 1.12.1

  '@webassemblyjs/wasm-parser@1.12.1':
    dependencies:
      '@webassemblyjs/ast': 1.12.1
      '@webassemblyjs/helper-api-error': 1.11.6
      '@webassemblyjs/helper-wasm-bytecode': 1.11.6
      '@webassemblyjs/ieee754': 1.11.6
      '@webassemblyjs/leb128': 1.11.6
      '@webassemblyjs/utf8': 1.11.6

  '@webassemblyjs/wast-printer@1.12.1':
    dependencies:
      '@webassemblyjs/ast': 1.12.1
      '@xtuc/long': 4.2.2

  '@xtuc/ieee754@1.2.0': {}

  '@xtuc/long@4.2.2': {}

  acorn-import-attributes@1.9.5(acorn@8.12.1):
    dependencies:
      acorn: 8.12.1

  acorn-jsx@5.3.2(acorn@8.12.1):
    dependencies:
      acorn: 8.12.1

  acorn@8.12.1: {}

  ajv-keywords@3.5.2(ajv@6.12.6):
    dependencies:
      ajv: 6.12.6

  ajv@6.12.6:
    dependencies:
      fast-deep-equal: 3.1.3
      fast-json-stable-stringify: 2.1.0
      json-schema-traverse: 0.4.1
      uri-js: 4.4.1

  ansi-regex@4.1.1: {}

  ansi-regex@5.0.1: {}

  ansi-regex@6.0.1: {}

  ansi-styles@3.2.1:
    dependencies:
      color-convert: 1.9.3

  ansi-styles@4.3.0:
    dependencies:
      color-convert: 2.0.1

  ansi-styles@6.2.1: {}

  any-promise@1.3.0: {}

  anymatch@3.1.3:
    dependencies:
      normalize-path: 3.0.0
      picomatch: 2.3.1

  arg@5.0.2: {}

  argparse@2.0.1: {}

  aria-hidden@1.2.4:
    dependencies:
      tslib: 2.7.0

  aria-query@5.1.3:
    dependencies:
      deep-equal: 2.2.3

  array-buffer-byte-length@1.0.1:
    dependencies:
      call-bind: 1.0.7
      is-array-buffer: 3.0.4

  array-includes@3.1.8:
    dependencies:
      call-bind: 1.0.7
      define-properties: 1.2.1
      es-abstract: 1.23.3
      es-object-atoms: 1.0.0
      get-intrinsic: 1.2.4
      is-string: 1.0.7

  array-union@2.1.0: {}

  array.prototype.findlast@1.2.5:
    dependencies:
      call-bind: 1.0.7
      define-properties: 1.2.1
      es-abstract: 1.23.3
      es-errors: 1.3.0
      es-object-atoms: 1.0.0
      es-shim-unscopables: 1.0.2

  array.prototype.findlastindex@1.2.5:
    dependencies:
      call-bind: 1.0.7
      define-properties: 1.2.1
      es-abstract: 1.23.3
      es-errors: 1.3.0
      es-object-atoms: 1.0.0
      es-shim-unscopables: 1.0.2

  array.prototype.flat@1.3.2:
    dependencies:
      call-bind: 1.0.7
      define-properties: 1.2.1
      es-abstract: 1.23.3
      es-shim-unscopables: 1.0.2

  array.prototype.flatmap@1.3.2:
    dependencies:
      call-bind: 1.0.7
      define-properties: 1.2.1
      es-abstract: 1.23.3
      es-shim-unscopables: 1.0.2

  array.prototype.tosorted@1.1.4:
    dependencies:
      call-bind: 1.0.7
      define-properties: 1.2.1
      es-abstract: 1.23.3
      es-errors: 1.3.0
      es-shim-unscopables: 1.0.2

  arraybuffer.prototype.slice@1.0.3:
    dependencies:
      array-buffer-byte-length: 1.0.1
      call-bind: 1.0.7
      define-properties: 1.2.1
      es-abstract: 1.23.3
      es-errors: 1.3.0
      get-intrinsic: 1.2.4
      is-array-buffer: 3.0.4
      is-shared-array-buffer: 1.0.3

  ast-types-flow@0.0.8: {}

  available-typed-arrays@1.0.7:
    dependencies:
      possible-typed-array-names: 1.0.0

  axe-core@4.10.0: {}

  axobject-query@4.1.0: {}

  babel-plugin-react-compiler@0.0.0-experimental-6067d4e-20240919:
    dependencies:
      '@babel/generator': 7.2.0
      '@babel/types': 7.25.6
      chalk: 4.1.2
      invariant: 2.2.4
      pretty-format: 24.9.0
      zod: 3.23.8
      zod-validation-error: 2.1.0(zod@3.23.8)

  balanced-match@1.0.2: {}

  binary-extensions@2.3.0: {}

  brace-expansion@1.1.11:
    dependencies:
      balanced-match: 1.0.2
      concat-map: 0.0.1

  brace-expansion@2.0.1:
    dependencies:
      balanced-match: 1.0.2

  braces@3.0.3:
    dependencies:
      fill-range: 7.1.1

  browserslist@4.23.3:
    dependencies:
      caniuse-lite: 1.0.30001662
      electron-to-chromium: 1.5.27
      node-releases: 2.0.18
      update-browserslist-db: 1.1.0(browserslist@4.23.3)

  buffer-from@1.1.2: {}

  busboy@1.6.0:
    dependencies:
      streamsearch: 1.1.0

  call-bind@1.0.7:
    dependencies:
      es-define-property: 1.0.0
      es-errors: 1.3.0
      function-bind: 1.1.2
      get-intrinsic: 1.2.4
      set-function-length: 1.2.2

  callsites@3.1.0: {}

  camelcase-css@2.0.1: {}

  caniuse-lite@1.0.30001662: {}

  chalk@4.1.2:
    dependencies:
      ansi-styles: 4.3.0
      supports-color: 7.2.0

  chokidar@3.6.0:
    dependencies:
      anymatch: 3.1.3
      braces: 3.0.3
      glob-parent: 5.1.2
      is-binary-path: 2.1.0
      is-glob: 4.0.3
      normalize-path: 3.0.0
      readdirp: 3.6.0
    optionalDependencies:
      fsevents: 2.3.3

  chrome-trace-event@1.0.4: {}

  class-variance-authority@0.7.0:
    dependencies:
      clsx: 2.0.0

  client-only@0.0.1: {}

  clsx@2.0.0: {}

  clsx@2.1.1: {}

  color-convert@1.9.3:
    dependencies:
      color-name: 1.1.3

  color-convert@2.0.1:
    dependencies:
      color-name: 1.1.4

  color-name@1.1.3: {}

  color-name@1.1.4: {}

  color-string@1.9.1:
    dependencies:
      color-name: 1.1.4
      simple-swizzle: 0.2.2
    optional: true

  color@4.2.3:
    dependencies:
      color-convert: 2.0.1
      color-string: 1.9.1
    optional: true

  commander@2.20.3: {}

  commander@4.1.1: {}

  concat-map@0.0.1: {}

  cookie@0.6.0: {}

  cross-env@7.0.3:
    dependencies:
      cross-spawn: 7.0.3

  cross-spawn@7.0.3:
    dependencies:
      path-key: 3.1.1
      shebang-command: 2.0.0
      which: 2.0.2

  cssesc@3.0.0: {}

  csstype@3.1.3: {}

  damerau-levenshtein@1.0.8: {}

  data-view-buffer@1.0.1:
    dependencies:
      call-bind: 1.0.7
      es-errors: 1.3.0
      is-data-view: 1.0.1

  data-view-byte-length@1.0.1:
    dependencies:
      call-bind: 1.0.7
      es-errors: 1.3.0
      is-data-view: 1.0.1

  data-view-byte-offset@1.0.0:
    dependencies:
      call-bind: 1.0.7
      es-errors: 1.3.0
      is-data-view: 1.0.1

  debug@3.2.7:
    dependencies:
      ms: 2.1.3

  debug@4.3.6:
    dependencies:
      ms: 2.1.2

  debug@4.3.7:
    dependencies:
      ms: 2.1.3

  deep-equal@2.2.3:
    dependencies:
      array-buffer-byte-length: 1.0.1
      call-bind: 1.0.7
      es-get-iterator: 1.1.3
      get-intrinsic: 1.2.4
      is-arguments: 1.1.1
      is-array-buffer: 3.0.4
      is-date-object: 1.0.5
      is-regex: 1.1.4
      is-shared-array-buffer: 1.0.3
      isarray: 2.0.5
      object-is: 1.1.6
      object-keys: 1.1.1
      object.assign: 4.1.5
      regexp.prototype.flags: 1.5.2
      side-channel: 1.0.6
      which-boxed-primitive: 1.0.2
      which-collection: 1.0.2
      which-typed-array: 1.1.15

  deep-is@0.1.4: {}

  define-data-property@1.1.4:
    dependencies:
      es-define-property: 1.0.0
      es-errors: 1.3.0
      gopd: 1.0.1

  define-properties@1.2.1:
    dependencies:
      define-data-property: 1.1.4
      has-property-descriptors: 1.0.2
      object-keys: 1.1.1

  detect-libc@2.0.3:
    optional: true

  detect-node-es@1.1.0: {}

  didyoumean@1.2.2: {}

  dir-glob@3.0.1:
    dependencies:
      path-type: 4.0.0

  dlv@1.1.3: {}

  doctrine@2.1.0:
    dependencies:
      esutils: 2.0.3

  doctrine@3.0.0:
    dependencies:
      esutils: 2.0.3

  eastasianwidth@0.2.0: {}

  electron-to-chromium@1.5.27: {}

  emoji-regex@8.0.0: {}

  emoji-regex@9.2.2: {}

  enhanced-resolve@5.17.1:
    dependencies:
      graceful-fs: 4.2.11
      tapable: 2.2.1

  es-abstract@1.23.3:
    dependencies:
      array-buffer-byte-length: 1.0.1
      arraybuffer.prototype.slice: 1.0.3
      available-typed-arrays: 1.0.7
      call-bind: 1.0.7
      data-view-buffer: 1.0.1
      data-view-byte-length: 1.0.1
      data-view-byte-offset: 1.0.0
      es-define-property: 1.0.0
      es-errors: 1.3.0
      es-object-atoms: 1.0.0
      es-set-tostringtag: 2.0.3
      es-to-primitive: 1.2.1
      function.prototype.name: 1.1.6
      get-intrinsic: 1.2.4
      get-symbol-description: 1.0.2
      globalthis: 1.0.4
      gopd: 1.0.1
      has-property-descriptors: 1.0.2
      has-proto: 1.0.3
      has-symbols: 1.0.3
      hasown: 2.0.2
      internal-slot: 1.0.7
      is-array-buffer: 3.0.4
      is-callable: 1.2.7
      is-data-view: 1.0.1
      is-negative-zero: 2.0.3
      is-regex: 1.1.4
      is-shared-array-buffer: 1.0.3
      is-string: 1.0.7
      is-typed-array: 1.1.13
      is-weakref: 1.0.2
      object-inspect: 1.13.2
      object-keys: 1.1.1
      object.assign: 4.1.5
      regexp.prototype.flags: 1.5.2
      safe-array-concat: 1.1.2
      safe-regex-test: 1.0.3
      string.prototype.trim: 1.2.9
      string.prototype.trimend: 1.0.8
      string.prototype.trimstart: 1.0.8
      typed-array-buffer: 1.0.2
      typed-array-byte-length: 1.0.1
      typed-array-byte-offset: 1.0.2
      typed-array-length: 1.0.6
      unbox-primitive: 1.0.2
      which-typed-array: 1.1.15

  es-define-property@1.0.0:
    dependencies:
      get-intrinsic: 1.2.4

  es-errors@1.3.0: {}

  es-get-iterator@1.1.3:
    dependencies:
      call-bind: 1.0.7
      get-intrinsic: 1.2.4
      has-symbols: 1.0.3
      is-arguments: 1.1.1
      is-map: 2.0.3
      is-set: 2.0.3
      is-string: 1.0.7
      isarray: 2.0.5
      stop-iteration-iterator: 1.0.0

  es-iterator-helpers@1.0.19:
    dependencies:
      call-bind: 1.0.7
      define-properties: 1.2.1
      es-abstract: 1.23.3
      es-errors: 1.3.0
      es-set-tostringtag: 2.0.3
      function-bind: 1.1.2
      get-intrinsic: 1.2.4
      globalthis: 1.0.4
      has-property-descriptors: 1.0.2
      has-proto: 1.0.3
      has-symbols: 1.0.3
      internal-slot: 1.0.7
      iterator.prototype: 1.1.2
      safe-array-concat: 1.1.2

  es-module-lexer@1.5.4: {}

  es-object-atoms@1.0.0:
    dependencies:
      es-errors: 1.3.0

  es-set-tostringtag@2.0.3:
    dependencies:
      get-intrinsic: 1.2.4
      has-tostringtag: 1.0.2
      hasown: 2.0.2

  es-shim-unscopables@1.0.2:
    dependencies:
      hasown: 2.0.2

  es-to-primitive@1.2.1:
    dependencies:
      is-callable: 1.2.7
      is-date-object: 1.0.5
      is-symbol: 1.0.4

  escalade@3.2.0: {}

  escape-string-regexp@4.0.0: {}

  eslint-config-next@15.0.0-canary.161(eslint@8.57.0)(typescript@5.5.4):
    dependencies:
      '@next/eslint-plugin-next': 15.0.0-canary.161
      '@rushstack/eslint-patch': 1.10.4
      '@typescript-eslint/eslint-plugin': 8.6.0(@typescript-eslint/parser@8.6.0(eslint@8.57.0)(typescript@5.5.4))(eslint@8.57.0)(typescript@5.5.4)
      '@typescript-eslint/parser': 8.6.0(eslint@8.57.0)(typescript@5.5.4)
      eslint: 8.57.0
      eslint-import-resolver-node: 0.3.9
      eslint-import-resolver-typescript: 3.6.3(@typescript-eslint/parser@8.6.0(eslint@8.57.0)(typescript@5.5.4))(eslint-import-resolver-node@0.3.9)(eslint-plugin-import@2.30.0)(eslint@8.57.0)
      eslint-plugin-import: 2.30.0(@typescript-eslint/parser@8.6.0(eslint@8.57.0)(typescript@5.5.4))(eslint-import-resolver-typescript@3.6.3)(eslint@8.57.0)
      eslint-plugin-jsx-a11y: 6.10.0(eslint@8.57.0)
      eslint-plugin-react: 7.36.1(eslint@8.57.0)
      eslint-plugin-react-hooks: 4.6.2(eslint@8.57.0)
    optionalDependencies:
      typescript: 5.5.4
    transitivePeerDependencies:
      - eslint-import-resolver-webpack
      - eslint-plugin-import-x
      - supports-color

  eslint-import-resolver-node@0.3.9:
    dependencies:
      debug: 3.2.7
      is-core-module: 2.15.1
      resolve: 1.22.8
    transitivePeerDependencies:
      - supports-color

  eslint-import-resolver-typescript@3.6.3(@typescript-eslint/parser@8.6.0(eslint@8.57.0)(typescript@5.5.4))(eslint-import-resolver-node@0.3.9)(eslint-plugin-import@2.30.0)(eslint@8.57.0):
    dependencies:
      '@nolyfill/is-core-module': 1.0.39
      debug: 4.3.7
      enhanced-resolve: 5.17.1
      eslint: 8.57.0
      eslint-module-utils: 2.11.0(@typescript-eslint/parser@8.6.0(eslint@8.57.0)(typescript@5.5.4))(eslint-import-resolver-node@0.3.9)(eslint-import-resolver-typescript@3.6.3(@typescript-eslint/parser@8.6.0(eslint@8.57.0)(typescript@5.5.4))(eslint-import-resolver-node@0.3.9)(eslint-plugin-import@2.30.0)(eslint@8.57.0))(eslint@8.57.0)
      fast-glob: 3.3.2
      get-tsconfig: 4.8.1
      is-bun-module: 1.2.1
      is-glob: 4.0.3
    optionalDependencies:
      eslint-plugin-import: 2.30.0(@typescript-eslint/parser@8.6.0(eslint@8.57.0)(typescript@5.5.4))(eslint-import-resolver-typescript@3.6.3)(eslint@8.57.0)
    transitivePeerDependencies:
      - '@typescript-eslint/parser'
      - eslint-import-resolver-node
      - eslint-import-resolver-webpack
      - supports-color

  eslint-module-utils@2.11.0(@typescript-eslint/parser@8.6.0(eslint@8.57.0)(typescript@5.5.4))(eslint-import-resolver-node@0.3.9)(eslint-import-resolver-typescript@3.6.3(@typescript-eslint/parser@8.6.0(eslint@8.57.0)(typescript@5.5.4))(eslint-import-resolver-node@0.3.9)(eslint-plugin-import@2.30.0)(eslint@8.57.0))(eslint@8.57.0):
    dependencies:
      debug: 3.2.7
    optionalDependencies:
      '@typescript-eslint/parser': 8.6.0(eslint@8.57.0)(typescript@5.5.4)
      eslint: 8.57.0
      eslint-import-resolver-node: 0.3.9
      eslint-import-resolver-typescript: 3.6.3(@typescript-eslint/parser@8.6.0(eslint@8.57.0)(typescript@5.5.4))(eslint-import-resolver-node@0.3.9)(eslint-plugin-import@2.30.0)(eslint@8.57.0)
    transitivePeerDependencies:
      - supports-color

  eslint-plugin-import@2.30.0(@typescript-eslint/parser@8.6.0(eslint@8.57.0)(typescript@5.5.4))(eslint-import-resolver-typescript@3.6.3)(eslint@8.57.0):
    dependencies:
      '@rtsao/scc': 1.1.0
      array-includes: 3.1.8
      array.prototype.findlastindex: 1.2.5
      array.prototype.flat: 1.3.2
      array.prototype.flatmap: 1.3.2
      debug: 3.2.7
      doctrine: 2.1.0
      eslint: 8.57.0
      eslint-import-resolver-node: 0.3.9
      eslint-module-utils: 2.11.0(@typescript-eslint/parser@8.6.0(eslint@8.57.0)(typescript@5.5.4))(eslint-import-resolver-node@0.3.9)(eslint-import-resolver-typescript@3.6.3(@typescript-eslint/parser@8.6.0(eslint@8.57.0)(typescript@5.5.4))(eslint-import-resolver-node@0.3.9)(eslint-plugin-import@2.30.0)(eslint@8.57.0))(eslint@8.57.0)
      hasown: 2.0.2
      is-core-module: 2.15.1
      is-glob: 4.0.3
      minimatch: 3.1.2
      object.fromentries: 2.0.8
      object.groupby: 1.0.3
      object.values: 1.2.0
      semver: 6.3.1
      tsconfig-paths: 3.15.0
    optionalDependencies:
      '@typescript-eslint/parser': 8.6.0(eslint@8.57.0)(typescript@5.5.4)
    transitivePeerDependencies:
      - eslint-import-resolver-typescript
      - eslint-import-resolver-webpack
      - supports-color

  eslint-plugin-jest-dom@5.4.0(eslint@8.57.0):
    dependencies:
      '@babel/runtime': 7.25.6
      eslint: 8.57.0
      requireindex: 1.2.0

  eslint-plugin-jsx-a11y@6.10.0(eslint@8.57.0):
    dependencies:
      aria-query: 5.1.3
      array-includes: 3.1.8
      array.prototype.flatmap: 1.3.2
      ast-types-flow: 0.0.8
      axe-core: 4.10.0
      axobject-query: 4.1.0
      damerau-levenshtein: 1.0.8
      emoji-regex: 9.2.2
      es-iterator-helpers: 1.0.19
      eslint: 8.57.0
      hasown: 2.0.2
      jsx-ast-utils: 3.3.5
      language-tags: 1.0.9
      minimatch: 3.1.2
      object.fromentries: 2.0.8
      safe-regex-test: 1.0.3
      string.prototype.includes: 2.0.0

  eslint-plugin-react-hooks@4.6.2(eslint@8.57.0):
    dependencies:
      eslint: 8.57.0

  eslint-plugin-react@7.36.1(eslint@8.57.0):
    dependencies:
      array-includes: 3.1.8
      array.prototype.findlast: 1.2.5
      array.prototype.flatmap: 1.3.2
      array.prototype.tosorted: 1.1.4
      doctrine: 2.1.0
      es-iterator-helpers: 1.0.19
      eslint: 8.57.0
      estraverse: 5.3.0
      hasown: 2.0.2
      jsx-ast-utils: 3.3.5
      minimatch: 3.1.2
      object.entries: 1.1.8
      object.fromentries: 2.0.8
      object.values: 1.2.0
      prop-types: 15.8.1
      resolve: 2.0.0-next.5
      semver: 6.3.1
      string.prototype.matchall: 4.0.11
      string.prototype.repeat: 1.0.0

  eslint-plugin-testing-library@6.3.0(eslint@8.57.0)(typescript@5.5.4):
    dependencies:
      '@typescript-eslint/utils': 5.62.0(eslint@8.57.0)(typescript@5.5.4)
      eslint: 8.57.0
    transitivePeerDependencies:
      - supports-color
      - typescript

  eslint-scope@5.1.1:
    dependencies:
      esrecurse: 4.3.0
      estraverse: 4.3.0

  eslint-scope@7.2.2:
    dependencies:
      esrecurse: 4.3.0
      estraverse: 5.3.0

  eslint-visitor-keys@3.4.3: {}

  eslint@8.57.0:
    dependencies:
      '@eslint-community/eslint-utils': 4.4.0(eslint@8.57.0)
      '@eslint-community/regexpp': 4.11.0
      '@eslint/eslintrc': 2.1.4
      '@eslint/js': 8.57.0
      '@humanwhocodes/config-array': 0.11.14
      '@humanwhocodes/module-importer': 1.0.1
      '@nodelib/fs.walk': 1.2.8
      '@ungap/structured-clone': 1.2.0
      ajv: 6.12.6
      chalk: 4.1.2
      cross-spawn: 7.0.3
      debug: 4.3.6
      doctrine: 3.0.0
      escape-string-regexp: 4.0.0
      eslint-scope: 7.2.2
      eslint-visitor-keys: 3.4.3
      espree: 9.6.1
      esquery: 1.6.0
      esutils: 2.0.3
      fast-deep-equal: 3.1.3
      file-entry-cache: 6.0.1
      find-up: 5.0.0
      glob-parent: 6.0.2
      globals: 13.24.0
      graphemer: 1.4.0
      ignore: 5.3.2
      imurmurhash: 0.1.4
      is-glob: 4.0.3
      is-path-inside: 3.0.3
      js-yaml: 4.1.0
      json-stable-stringify-without-jsonify: 1.0.1
      levn: 0.4.1
      lodash.merge: 4.6.2
      minimatch: 3.1.2
      natural-compare: 1.4.0
      optionator: 0.9.4
      strip-ansi: 6.0.1
      text-table: 0.2.0
    transitivePeerDependencies:
      - supports-color

  espree@9.6.1:
    dependencies:
      acorn: 8.12.1
      acorn-jsx: 5.3.2(acorn@8.12.1)
      eslint-visitor-keys: 3.4.3

  esquery@1.6.0:
    dependencies:
      estraverse: 5.3.0

  esrecurse@4.3.0:
    dependencies:
      estraverse: 5.3.0

  estraverse@4.3.0: {}

  estraverse@5.3.0: {}

  esutils@2.0.3: {}

  events@3.3.0: {}

  fast-deep-equal@3.1.3: {}

  fast-glob@3.3.1:
    dependencies:
      '@nodelib/fs.stat': 2.0.5
      '@nodelib/fs.walk': 1.2.8
      glob-parent: 5.1.2
      merge2: 1.4.1
      micromatch: 4.0.8

  fast-glob@3.3.2:
    dependencies:
      '@nodelib/fs.stat': 2.0.5
      '@nodelib/fs.walk': 1.2.8
      glob-parent: 5.1.2
      merge2: 1.4.1
      micromatch: 4.0.8

  fast-json-stable-stringify@2.1.0: {}

  fast-levenshtein@2.0.6: {}

  fastq@1.17.1:
    dependencies:
      reusify: 1.0.4

  file-entry-cache@6.0.1:
    dependencies:
      flat-cache: 3.2.0

  fill-range@7.1.1:
    dependencies:
      to-regex-range: 5.0.1

  find-up@5.0.0:
    dependencies:
      locate-path: 6.0.0
      path-exists: 4.0.0

  flat-cache@3.2.0:
    dependencies:
      flatted: 3.3.1
      keyv: 4.5.4
      rimraf: 3.0.2

  flatted@3.3.1: {}

  for-each@0.3.3:
    dependencies:
      is-callable: 1.2.7

  foreground-child@3.3.0:
    dependencies:
      cross-spawn: 7.0.3
      signal-exit: 4.1.0

  fs.realpath@1.0.0: {}

  fsevents@2.3.3:
    optional: true

  function-bind@1.1.2: {}

  function.prototype.name@1.1.6:
    dependencies:
      call-bind: 1.0.7
      define-properties: 1.2.1
      es-abstract: 1.23.3
      functions-have-names: 1.2.3

  functions-have-names@1.2.3: {}

  get-intrinsic@1.2.4:
    dependencies:
      es-errors: 1.3.0
      function-bind: 1.1.2
      has-proto: 1.0.3
      has-symbols: 1.0.3
      hasown: 2.0.2

  get-nonce@1.0.1: {}

  get-symbol-description@1.0.2:
    dependencies:
      call-bind: 1.0.7
      es-errors: 1.3.0
      get-intrinsic: 1.2.4

  get-tsconfig@4.8.1:
    dependencies:
      resolve-pkg-maps: 1.0.0

  glob-parent@5.1.2:
    dependencies:
      is-glob: 4.0.3

  glob-parent@6.0.2:
    dependencies:
      is-glob: 4.0.3

  glob-to-regexp@0.4.1: {}

  glob@10.4.5:
    dependencies:
      foreground-child: 3.3.0
      jackspeak: 3.4.3
      minimatch: 9.0.5
      minipass: 7.1.2
      package-json-from-dist: 1.0.0
      path-scurry: 1.11.1

  glob@7.2.3:
    dependencies:
      fs.realpath: 1.0.0
      inflight: 1.0.6
      inherits: 2.0.4
      minimatch: 3.1.2
      once: 1.4.0
      path-is-absolute: 1.0.1

  globals@13.24.0:
    dependencies:
      type-fest: 0.20.2

  globalthis@1.0.4:
    dependencies:
      define-properties: 1.2.1
      gopd: 1.0.1

  globby@11.1.0:
    dependencies:
      array-union: 2.1.0
      dir-glob: 3.0.1
      fast-glob: 3.3.2
      ignore: 5.3.2
      merge2: 1.4.1
      slash: 3.0.0

  gopd@1.0.1:
    dependencies:
      get-intrinsic: 1.2.4

  graceful-fs@4.2.11: {}

  graphemer@1.4.0: {}

  has-bigints@1.0.2: {}

  has-flag@4.0.0: {}

  has-property-descriptors@1.0.2:
    dependencies:
      es-define-property: 1.0.0

  has-proto@1.0.3: {}

  has-symbols@1.0.3: {}

  has-tostringtag@1.0.2:
    dependencies:
      has-symbols: 1.0.3

  hasown@2.0.2:
    dependencies:
      function-bind: 1.1.2

  ignore@5.3.2: {}

  import-fresh@3.3.0:
    dependencies:
      parent-module: 1.0.1
      resolve-from: 4.0.0

  imurmurhash@0.1.4: {}

  inflight@1.0.6:
    dependencies:
      once: 1.4.0
      wrappy: 1.0.2

  inherits@2.0.4: {}

  internal-slot@1.0.7:
    dependencies:
      es-errors: 1.3.0
      hasown: 2.0.2
      side-channel: 1.0.6

  invariant@2.2.4:
    dependencies:
      loose-envify: 1.4.0

  iron-session@8.0.3:
    dependencies:
      cookie: 0.6.0
      iron-webcrypto: 1.2.1
      uncrypto: 0.1.3

  iron-webcrypto@1.2.1: {}

  is-arguments@1.1.1:
    dependencies:
      call-bind: 1.0.7
      has-tostringtag: 1.0.2

  is-array-buffer@3.0.4:
    dependencies:
      call-bind: 1.0.7
      get-intrinsic: 1.2.4

  is-arrayish@0.3.2:
    optional: true

  is-async-function@2.0.0:
    dependencies:
      has-tostringtag: 1.0.2

  is-bigint@1.0.4:
    dependencies:
      has-bigints: 1.0.2

  is-binary-path@2.1.0:
    dependencies:
      binary-extensions: 2.3.0

  is-boolean-object@1.1.2:
    dependencies:
      call-bind: 1.0.7
      has-tostringtag: 1.0.2

  is-bun-module@1.2.1:
    dependencies:
      semver: 7.6.3

  is-callable@1.2.7: {}

  is-core-module@2.15.1:
    dependencies:
      hasown: 2.0.2

  is-data-view@1.0.1:
    dependencies:
      is-typed-array: 1.1.13

  is-date-object@1.0.5:
    dependencies:
      has-tostringtag: 1.0.2

  is-extglob@2.1.1: {}

  is-finalizationregistry@1.0.2:
    dependencies:
      call-bind: 1.0.7

  is-fullwidth-code-point@3.0.0: {}

  is-generator-function@1.0.10:
    dependencies:
      has-tostringtag: 1.0.2

  is-glob@4.0.3:
    dependencies:
      is-extglob: 2.1.1

  is-map@2.0.3: {}

  is-negative-zero@2.0.3: {}

  is-number-object@1.0.7:
    dependencies:
      has-tostringtag: 1.0.2

  is-number@7.0.0: {}

  is-path-inside@3.0.3: {}

  is-regex@1.1.4:
    dependencies:
      call-bind: 1.0.7
      has-tostringtag: 1.0.2

  is-set@2.0.3: {}

  is-shared-array-buffer@1.0.3:
    dependencies:
      call-bind: 1.0.7

  is-string@1.0.7:
    dependencies:
      has-tostringtag: 1.0.2

  is-symbol@1.0.4:
    dependencies:
      has-symbols: 1.0.3

  is-typed-array@1.1.13:
    dependencies:
      which-typed-array: 1.1.15

  is-weakmap@2.0.2: {}

  is-weakref@1.0.2:
    dependencies:
      call-bind: 1.0.7

  is-weakset@2.0.3:
    dependencies:
      call-bind: 1.0.7
      get-intrinsic: 1.2.4

  isarray@2.0.5: {}

  isexe@2.0.0: {}

  iterator.prototype@1.1.2:
    dependencies:
      define-properties: 1.2.1
      get-intrinsic: 1.2.4
      has-symbols: 1.0.3
      reflect.getprototypeof: 1.0.6
      set-function-name: 2.0.2

  jackspeak@3.4.3:
    dependencies:
      '@isaacs/cliui': 8.0.2
    optionalDependencies:
      '@pkgjs/parseargs': 0.11.0

  jest-worker@27.5.1:
    dependencies:
      '@types/node': 20.16.2
      merge-stream: 2.0.0
      supports-color: 8.1.1

  jiti@1.21.6: {}

  jose@5.9.2: {}

  js-tokens@4.0.0: {}

  js-yaml@4.1.0:
    dependencies:
      argparse: 2.0.1

  jsesc@2.5.2: {}

  json-buffer@3.0.1: {}

  json-parse-even-better-errors@2.3.1: {}

  json-schema-traverse@0.4.1: {}

  json-stable-stringify-without-jsonify@1.0.1: {}

  json5@1.0.2:
    dependencies:
      minimist: 1.2.8

  jsx-ast-utils@3.3.5:
    dependencies:
      array-includes: 3.1.8
      array.prototype.flat: 1.3.2
      object.assign: 4.1.5
      object.values: 1.2.0

  keyv@4.5.4:
    dependencies:
      json-buffer: 3.0.1

  language-subtag-registry@0.3.23: {}

  language-tags@1.0.9:
    dependencies:
      language-subtag-registry: 0.3.23

  levn@0.4.1:
    dependencies:
      prelude-ls: 1.2.1
      type-check: 0.4.0

  lilconfig@2.1.0: {}

  lilconfig@3.1.2: {}

  lines-and-columns@1.2.4: {}

  loader-runner@4.3.0: {}

  locate-path@6.0.0:
    dependencies:
      p-locate: 5.0.0

  lodash.merge@4.6.2: {}

  lodash@4.17.21: {}

  loose-envify@1.4.0:
    dependencies:
      js-tokens: 4.0.0

  lru-cache@10.4.3: {}

  lucide-react@0.436.0(react@19.0.0-rc-e4953922-20240919):
    dependencies:
      react: 19.0.0-rc-e4953922-20240919

  merge-stream@2.0.0: {}

  merge2@1.4.1: {}

  micromatch@4.0.8:
    dependencies:
      braces: 3.0.3
      picomatch: 2.3.1

  mime-db@1.52.0: {}

  mime-types@2.1.35:
    dependencies:
      mime-db: 1.52.0

  minimatch@3.1.2:
    dependencies:
      brace-expansion: 1.1.11

  minimatch@9.0.5:
    dependencies:
      brace-expansion: 2.0.1

  minimist@1.2.8: {}

  minipass@7.1.2: {}

  ms@2.1.2: {}

  ms@2.1.3: {}

  mz@2.7.0:
    dependencies:
      any-promise: 1.3.0
      object-assign: 4.1.1
      thenify-all: 1.6.0

  nanoid@3.3.7: {}

  natural-compare@1.4.0: {}

  neo-async@2.6.2: {}

  next-themes@0.3.0(react-dom@19.0.0-rc-e4953922-20240919(react@19.0.0-rc-e4953922-20240919))(react@19.0.0-rc-e4953922-20240919):
    dependencies:
      react: 19.0.0-rc-e4953922-20240919
      react-dom: 19.0.0-rc-e4953922-20240919(react@19.0.0-rc-e4953922-20240919)

  next-transpile-modules@10.0.1:
    dependencies:
      enhanced-resolve: 5.17.1

  next@15.0.0-canary.161(babel-plugin-react-compiler@0.0.0-experimental-6067d4e-20240919)(react-dom@19.0.0-rc-e4953922-20240919(react@19.0.0-rc-e4953922-20240919))(react@19.0.0-rc-e4953922-20240919):
    dependencies:
      '@next/env': 15.0.0-canary.161
      '@swc/counter': 0.1.3
      '@swc/helpers': 0.5.13
      busboy: 1.6.0
      caniuse-lite: 1.0.30001662
      postcss: 8.4.31
      react: 19.0.0-rc-e4953922-20240919
      react-dom: 19.0.0-rc-e4953922-20240919(react@19.0.0-rc-e4953922-20240919)
      styled-jsx: 5.1.6(react@19.0.0-rc-e4953922-20240919)
    optionalDependencies:
      '@next/swc-darwin-arm64': 15.0.0-canary.161
      '@next/swc-darwin-x64': 15.0.0-canary.161
      '@next/swc-linux-arm64-gnu': 15.0.0-canary.161
      '@next/swc-linux-arm64-musl': 15.0.0-canary.161
      '@next/swc-linux-x64-gnu': 15.0.0-canary.161
      '@next/swc-linux-x64-musl': 15.0.0-canary.161
      '@next/swc-win32-arm64-msvc': 15.0.0-canary.161
      '@next/swc-win32-ia32-msvc': 15.0.0-canary.161
      '@next/swc-win32-x64-msvc': 15.0.0-canary.161
      babel-plugin-react-compiler: 0.0.0-experimental-6067d4e-20240919
      sharp: 0.33.5
    transitivePeerDependencies:
      - '@babel/core'
      - babel-plugin-macros

  node-releases@2.0.18: {}

  normalize-path@3.0.0: {}

  object-assign@4.1.1: {}

  object-hash@3.0.0: {}

  object-inspect@1.13.2: {}

  object-is@1.1.6:
    dependencies:
      call-bind: 1.0.7
      define-properties: 1.2.1

  object-keys@1.1.1: {}

  object.assign@4.1.5:
    dependencies:
      call-bind: 1.0.7
      define-properties: 1.2.1
      has-symbols: 1.0.3
      object-keys: 1.1.1

  object.entries@1.1.8:
    dependencies:
      call-bind: 1.0.7
      define-properties: 1.2.1
      es-object-atoms: 1.0.0

  object.fromentries@2.0.8:
    dependencies:
      call-bind: 1.0.7
      define-properties: 1.2.1
      es-abstract: 1.23.3
      es-object-atoms: 1.0.0

  object.groupby@1.0.3:
    dependencies:
      call-bind: 1.0.7
      define-properties: 1.2.1
      es-abstract: 1.23.3

  object.values@1.2.0:
    dependencies:
      call-bind: 1.0.7
      define-properties: 1.2.1
      es-object-atoms: 1.0.0

  once@1.4.0:
    dependencies:
      wrappy: 1.0.2

  optionator@0.9.4:
    dependencies:
      deep-is: 0.1.4
      fast-levenshtein: 2.0.6
      levn: 0.4.1
      prelude-ls: 1.2.1
      type-check: 0.4.0
      word-wrap: 1.2.5

  p-limit@3.1.0:
    dependencies:
      yocto-queue: 0.1.0

  p-locate@5.0.0:
    dependencies:
      p-limit: 3.1.0

  package-json-from-dist@1.0.0: {}

  parent-module@1.0.1:
    dependencies:
      callsites: 3.1.0

  path-exists@4.0.0: {}

  path-is-absolute@1.0.1: {}

  path-key@3.1.1: {}

  path-parse@1.0.7: {}

  path-scurry@1.11.1:
    dependencies:
      lru-cache: 10.4.3
      minipass: 7.1.2

  path-type@4.0.0: {}

  picocolors@1.0.1: {}

  picocolors@1.1.0: {}

  picomatch@2.3.1: {}

  pify@2.3.0: {}

  pirates@4.0.6: {}

  possible-typed-array-names@1.0.0: {}

  postcss-import@15.1.0(postcss@8.4.41):
    dependencies:
      postcss: 8.4.41
      postcss-value-parser: 4.2.0
      read-cache: 1.0.0
      resolve: 1.22.8

  postcss-js@4.0.1(postcss@8.4.41):
    dependencies:
      camelcase-css: 2.0.1
      postcss: 8.4.41

  postcss-load-config@4.0.2(postcss@8.4.41):
    dependencies:
      lilconfig: 3.1.2
      yaml: 2.5.0
    optionalDependencies:
      postcss: 8.4.41

  postcss-nested@6.2.0(postcss@8.4.41):
    dependencies:
      postcss: 8.4.41
      postcss-selector-parser: 6.1.2

  postcss-selector-parser@6.1.2:
    dependencies:
      cssesc: 3.0.0
      util-deprecate: 1.0.2

  postcss-value-parser@4.2.0: {}

  postcss@8.4.31:
    dependencies:
      nanoid: 3.3.7
      picocolors: 1.1.0
      source-map-js: 1.2.1

  postcss@8.4.41:
    dependencies:
      nanoid: 3.3.7
      picocolors: 1.0.1
      source-map-js: 1.2.0

  prelude-ls@1.2.1: {}

  pretty-format@24.9.0:
    dependencies:
      '@jest/types': 24.9.0
      ansi-regex: 4.1.1
      ansi-styles: 3.2.1
      react-is: 16.13.1

  prop-types@15.8.1:
    dependencies:
      loose-envify: 1.4.0
      object-assign: 4.1.1
      react-is: 16.13.1

  punycode@2.3.1: {}

  queue-microtask@1.2.3: {}

  randombytes@2.1.0:
    dependencies:
      safe-buffer: 5.2.1

  react-dom@19.0.0-rc-e4953922-20240919(react@19.0.0-rc-e4953922-20240919):
    dependencies:
      react: 19.0.0-rc-e4953922-20240919
      scheduler: 0.25.0-rc-e4953922-20240919

  react-is@16.13.1: {}

  react-remove-scroll-bar@2.3.6(@types/react@18.3.5)(react@19.0.0-rc-e4953922-20240919):
    dependencies:
      react: 19.0.0-rc-e4953922-20240919
      react-style-singleton: 2.2.1(@types/react@18.3.5)(react@19.0.0-rc-e4953922-20240919)
      tslib: 2.7.0
    optionalDependencies:
      '@types/react': 18.3.5

  react-remove-scroll@2.5.7(@types/react@18.3.5)(react@19.0.0-rc-e4953922-20240919):
    dependencies:
      react: 19.0.0-rc-e4953922-20240919
      react-remove-scroll-bar: 2.3.6(@types/react@18.3.5)(react@19.0.0-rc-e4953922-20240919)
      react-style-singleton: 2.2.1(@types/react@18.3.5)(react@19.0.0-rc-e4953922-20240919)
      tslib: 2.7.0
      use-callback-ref: 1.3.2(@types/react@18.3.5)(react@19.0.0-rc-e4953922-20240919)
      use-sidecar: 1.1.2(@types/react@18.3.5)(react@19.0.0-rc-e4953922-20240919)
    optionalDependencies:
      '@types/react': 18.3.5

  react-style-singleton@2.2.1(@types/react@18.3.5)(react@19.0.0-rc-e4953922-20240919):
    dependencies:
      get-nonce: 1.0.1
      invariant: 2.2.4
      react: 19.0.0-rc-e4953922-20240919
      tslib: 2.7.0
    optionalDependencies:
      '@types/react': 18.3.5

  react@19.0.0-rc-e4953922-20240919: {}

  read-cache@1.0.0:
    dependencies:
      pify: 2.3.0

  readdirp@3.6.0:
    dependencies:
      picomatch: 2.3.1

  reflect.getprototypeof@1.0.6:
    dependencies:
      call-bind: 1.0.7
      define-properties: 1.2.1
      es-abstract: 1.23.3
      es-errors: 1.3.0
      get-intrinsic: 1.2.4
      globalthis: 1.0.4
      which-builtin-type: 1.1.4

  regenerator-runtime@0.14.1: {}

  regexp.prototype.flags@1.5.2:
    dependencies:
      call-bind: 1.0.7
      define-properties: 1.2.1
      es-errors: 1.3.0
      set-function-name: 2.0.2

  requireindex@1.2.0: {}

  resolve-from@4.0.0: {}

  resolve-pkg-maps@1.0.0: {}

  resolve@1.22.8:
    dependencies:
      is-core-module: 2.15.1
      path-parse: 1.0.7
      supports-preserve-symlinks-flag: 1.0.0

  resolve@2.0.0-next.5:
    dependencies:
      is-core-module: 2.15.1
      path-parse: 1.0.7
      supports-preserve-symlinks-flag: 1.0.0

  reusify@1.0.4: {}

  rimraf@3.0.2:
    dependencies:
      glob: 7.2.3

  run-parallel@1.2.0:
    dependencies:
      queue-microtask: 1.2.3

  safe-array-concat@1.1.2:
    dependencies:
      call-bind: 1.0.7
      get-intrinsic: 1.2.4
      has-symbols: 1.0.3
      isarray: 2.0.5

  safe-buffer@5.2.1: {}

  safe-regex-test@1.0.3:
    dependencies:
      call-bind: 1.0.7
      es-errors: 1.3.0
      is-regex: 1.1.4

  scheduler@0.25.0-rc-e4953922-20240919: {}

  schema-utils@3.3.0:
    dependencies:
      '@types/json-schema': 7.0.15
      ajv: 6.12.6
      ajv-keywords: 3.5.2(ajv@6.12.6)

  semver@6.3.1: {}

  semver@7.6.3: {}

  serialize-javascript@6.0.2:
    dependencies:
      randombytes: 2.1.0

  set-function-length@1.2.2:
    dependencies:
      define-data-property: 1.1.4
      es-errors: 1.3.0
      function-bind: 1.1.2
      get-intrinsic: 1.2.4
      gopd: 1.0.1
      has-property-descriptors: 1.0.2

  set-function-name@2.0.2:
    dependencies:
      define-data-property: 1.1.4
      es-errors: 1.3.0
      functions-have-names: 1.2.3
      has-property-descriptors: 1.0.2

  sharp@0.33.5:
    dependencies:
      color: 4.2.3
      detect-libc: 2.0.3
      semver: 7.6.3
    optionalDependencies:
      '@img/sharp-darwin-arm64': 0.33.5
      '@img/sharp-darwin-x64': 0.33.5
      '@img/sharp-libvips-darwin-arm64': 1.0.4
      '@img/sharp-libvips-darwin-x64': 1.0.4
      '@img/sharp-libvips-linux-arm': 1.0.5
      '@img/sharp-libvips-linux-arm64': 1.0.4
      '@img/sharp-libvips-linux-s390x': 1.0.4
      '@img/sharp-libvips-linux-x64': 1.0.4
      '@img/sharp-libvips-linuxmusl-arm64': 1.0.4
      '@img/sharp-libvips-linuxmusl-x64': 1.0.4
      '@img/sharp-linux-arm': 0.33.5
      '@img/sharp-linux-arm64': 0.33.5
      '@img/sharp-linux-s390x': 0.33.5
      '@img/sharp-linux-x64': 0.33.5
      '@img/sharp-linuxmusl-arm64': 0.33.5
      '@img/sharp-linuxmusl-x64': 0.33.5
      '@img/sharp-wasm32': 0.33.5
      '@img/sharp-win32-ia32': 0.33.5
      '@img/sharp-win32-x64': 0.33.5
    optional: true

  shebang-command@2.0.0:
    dependencies:
      shebang-regex: 3.0.0

  shebang-regex@3.0.0: {}

  side-channel@1.0.6:
    dependencies:
      call-bind: 1.0.7
      es-errors: 1.3.0
      get-intrinsic: 1.2.4
      object-inspect: 1.13.2

  signal-exit@4.1.0: {}

  simple-swizzle@0.2.2:
    dependencies:
      is-arrayish: 0.3.2
    optional: true

  slash@3.0.0: {}

  sonner@1.5.0(react-dom@19.0.0-rc-e4953922-20240919(react@19.0.0-rc-e4953922-20240919))(react@19.0.0-rc-e4953922-20240919):
    dependencies:
      react: 19.0.0-rc-e4953922-20240919
      react-dom: 19.0.0-rc-e4953922-20240919(react@19.0.0-rc-e4953922-20240919)

  source-map-js@1.2.0: {}

  source-map-js@1.2.1: {}

  source-map-support@0.5.21:
    dependencies:
      buffer-from: 1.1.2
      source-map: 0.6.1

  source-map@0.5.7: {}

  source-map@0.6.1: {}

  stop-iteration-iterator@1.0.0:
    dependencies:
      internal-slot: 1.0.7

  streamsearch@1.1.0: {}

  string-width@4.2.3:
    dependencies:
      emoji-regex: 8.0.0
      is-fullwidth-code-point: 3.0.0
      strip-ansi: 6.0.1

  string-width@5.1.2:
    dependencies:
      eastasianwidth: 0.2.0
      emoji-regex: 9.2.2
      strip-ansi: 7.1.0

  string.prototype.includes@2.0.0:
    dependencies:
      define-properties: 1.2.1
      es-abstract: 1.23.3

  string.prototype.matchall@4.0.11:
    dependencies:
      call-bind: 1.0.7
      define-properties: 1.2.1
      es-abstract: 1.23.3
      es-errors: 1.3.0
      es-object-atoms: 1.0.0
      get-intrinsic: 1.2.4
      gopd: 1.0.1
      has-symbols: 1.0.3
      internal-slot: 1.0.7
      regexp.prototype.flags: 1.5.2
      set-function-name: 2.0.2
      side-channel: 1.0.6

  string.prototype.repeat@1.0.0:
    dependencies:
      define-properties: 1.2.1
      es-abstract: 1.23.3

  string.prototype.trim@1.2.9:
    dependencies:
      call-bind: 1.0.7
      define-properties: 1.2.1
      es-abstract: 1.23.3
      es-object-atoms: 1.0.0

  string.prototype.trimend@1.0.8:
    dependencies:
      call-bind: 1.0.7
      define-properties: 1.2.1
      es-object-atoms: 1.0.0

  string.prototype.trimstart@1.0.8:
    dependencies:
      call-bind: 1.0.7
      define-properties: 1.2.1
      es-object-atoms: 1.0.0

  strip-ansi@6.0.1:
    dependencies:
      ansi-regex: 5.0.1

  strip-ansi@7.1.0:
    dependencies:
      ansi-regex: 6.0.1

  strip-bom@3.0.0: {}

  strip-json-comments@3.1.1: {}

  styled-jsx@5.1.6(react@19.0.0-rc-e4953922-20240919):
    dependencies:
      client-only: 0.0.1
      react: 19.0.0-rc-e4953922-20240919

  sucrase@3.35.0:
    dependencies:
      '@jridgewell/gen-mapping': 0.3.5
      commander: 4.1.1
      glob: 10.4.5
      lines-and-columns: 1.2.4
      mz: 2.7.0
      pirates: 4.0.6
      ts-interface-checker: 0.1.13

  supports-color@7.2.0:
    dependencies:
      has-flag: 4.0.0

  supports-color@8.1.1:
    dependencies:
      has-flag: 4.0.0

  supports-preserve-symlinks-flag@1.0.0: {}

  survey-core@1.12.2: {}

<<<<<<< HEAD
=======
  survey-creator-core@1.12.2(survey-core@1.12.2):
    dependencies:
      survey-core: 1.12.2

  survey-creator-react@1.12.2(react-dom@19.0.0-rc-e4953922-20240919(react@19.0.0-rc-e4953922-20240919))(react@19.0.0-rc-e4953922-20240919)(survey-core@1.12.2)(survey-creator-core@1.12.2(survey-core@1.12.2))(survey-react-ui@1.12.2(react-dom@19.0.0-rc-e4953922-20240919(react@19.0.0-rc-e4953922-20240919))(react@19.0.0-rc-e4953922-20240919)(survey-core@1.12.2)):
    dependencies:
      react: 19.0.0-rc-e4953922-20240919
      react-dom: 19.0.0-rc-e4953922-20240919(react@19.0.0-rc-e4953922-20240919)
      survey-core: 1.12.2
      survey-creator-core: 1.12.2(survey-core@1.12.2)
      survey-react-ui: 1.12.2(react-dom@19.0.0-rc-e4953922-20240919(react@19.0.0-rc-e4953922-20240919))(react@19.0.0-rc-e4953922-20240919)(survey-core@1.12.2)

>>>>>>> 3d7f981d
  survey-react-ui@1.12.2(react-dom@19.0.0-rc-e4953922-20240919(react@19.0.0-rc-e4953922-20240919))(react@19.0.0-rc-e4953922-20240919)(survey-core@1.12.2):
    dependencies:
      react: 19.0.0-rc-e4953922-20240919
      react-dom: 19.0.0-rc-e4953922-20240919(react@19.0.0-rc-e4953922-20240919)
      survey-core: 1.12.2

  tailwind-merge@2.5.2: {}

  tailwindcss-animate@1.0.7(tailwindcss@3.4.10):
    dependencies:
      tailwindcss: 3.4.10

  tailwindcss@3.4.10:
    dependencies:
      '@alloc/quick-lru': 5.2.0
      arg: 5.0.2
      chokidar: 3.6.0
      didyoumean: 1.2.2
      dlv: 1.1.3
      fast-glob: 3.3.2
      glob-parent: 6.0.2
      is-glob: 4.0.3
      jiti: 1.21.6
      lilconfig: 2.1.0
      micromatch: 4.0.8
      normalize-path: 3.0.0
      object-hash: 3.0.0
      picocolors: 1.0.1
      postcss: 8.4.41
      postcss-import: 15.1.0(postcss@8.4.41)
      postcss-js: 4.0.1(postcss@8.4.41)
      postcss-load-config: 4.0.2(postcss@8.4.41)
      postcss-nested: 6.2.0(postcss@8.4.41)
      postcss-selector-parser: 6.1.2
      resolve: 1.22.8
      sucrase: 3.35.0
    transitivePeerDependencies:
      - ts-node

  tapable@2.2.1: {}

  terser-webpack-plugin@5.3.10(webpack@5.94.0):
    dependencies:
      '@jridgewell/trace-mapping': 0.3.25
      jest-worker: 27.5.1
      schema-utils: 3.3.0
      serialize-javascript: 6.0.2
      terser: 5.33.0
      webpack: 5.94.0

  terser@5.33.0:
    dependencies:
      '@jridgewell/source-map': 0.3.6
      acorn: 8.12.1
      commander: 2.20.3
      source-map-support: 0.5.21

  text-table@0.2.0: {}

  thenify-all@1.6.0:
    dependencies:
      thenify: 3.3.1

  thenify@3.3.1:
    dependencies:
      any-promise: 1.3.0

  to-fast-properties@2.0.0: {}

  to-regex-range@5.0.1:
    dependencies:
      is-number: 7.0.0

  trim-right@1.0.1: {}

  ts-api-utils@1.3.0(typescript@5.5.4):
    dependencies:
      typescript: 5.5.4

  ts-interface-checker@0.1.13: {}

  tsconfig-paths@3.15.0:
    dependencies:
      '@types/json5': 0.0.29
      json5: 1.0.2
      minimist: 1.2.8
      strip-bom: 3.0.0

  tslib@1.14.1: {}

  tslib@2.7.0: {}

  tsutils@3.21.0(typescript@5.5.4):
    dependencies:
      tslib: 1.14.1
      typescript: 5.5.4

  type-check@0.4.0:
    dependencies:
      prelude-ls: 1.2.1

  type-fest@0.20.2: {}

  typed-array-buffer@1.0.2:
    dependencies:
      call-bind: 1.0.7
      es-errors: 1.3.0
      is-typed-array: 1.1.13

  typed-array-byte-length@1.0.1:
    dependencies:
      call-bind: 1.0.7
      for-each: 0.3.3
      gopd: 1.0.1
      has-proto: 1.0.3
      is-typed-array: 1.1.13

  typed-array-byte-offset@1.0.2:
    dependencies:
      available-typed-arrays: 1.0.7
      call-bind: 1.0.7
      for-each: 0.3.3
      gopd: 1.0.1
      has-proto: 1.0.3
      is-typed-array: 1.1.13

  typed-array-length@1.0.6:
    dependencies:
      call-bind: 1.0.7
      for-each: 0.3.3
      gopd: 1.0.1
      has-proto: 1.0.3
      is-typed-array: 1.1.13
      possible-typed-array-names: 1.0.0

  typescript@5.5.4: {}

  unbox-primitive@1.0.2:
    dependencies:
      call-bind: 1.0.7
      has-bigints: 1.0.2
      has-symbols: 1.0.3
      which-boxed-primitive: 1.0.2

  uncrypto@0.1.3: {}

  undici-types@6.19.8: {}

  update-browserslist-db@1.1.0(browserslist@4.23.3):
    dependencies:
      browserslist: 4.23.3
      escalade: 3.2.0
      picocolors: 1.1.0

  uri-js@4.4.1:
    dependencies:
      punycode: 2.3.1

  use-callback-ref@1.3.2(@types/react@18.3.5)(react@19.0.0-rc-e4953922-20240919):
    dependencies:
      react: 19.0.0-rc-e4953922-20240919
      tslib: 2.7.0
    optionalDependencies:
      '@types/react': 18.3.5

  use-sidecar@1.1.2(@types/react@18.3.5)(react@19.0.0-rc-e4953922-20240919):
    dependencies:
      detect-node-es: 1.1.0
      react: 19.0.0-rc-e4953922-20240919
      tslib: 2.7.0
    optionalDependencies:
      '@types/react': 18.3.5

  util-deprecate@1.0.2: {}

  watchpack@2.4.2:
    dependencies:
      glob-to-regexp: 0.4.1
      graceful-fs: 4.2.11

  webpack-sources@3.2.3: {}

  webpack@5.94.0:
    dependencies:
      '@types/estree': 1.0.6
      '@webassemblyjs/ast': 1.12.1
      '@webassemblyjs/wasm-edit': 1.12.1
      '@webassemblyjs/wasm-parser': 1.12.1
      acorn: 8.12.1
      acorn-import-attributes: 1.9.5(acorn@8.12.1)
      browserslist: 4.23.3
      chrome-trace-event: 1.0.4
      enhanced-resolve: 5.17.1
      es-module-lexer: 1.5.4
      eslint-scope: 5.1.1
      events: 3.3.0
      glob-to-regexp: 0.4.1
      graceful-fs: 4.2.11
      json-parse-even-better-errors: 2.3.1
      loader-runner: 4.3.0
      mime-types: 2.1.35
      neo-async: 2.6.2
      schema-utils: 3.3.0
      tapable: 2.2.1
      terser-webpack-plugin: 5.3.10(webpack@5.94.0)
      watchpack: 2.4.2
      webpack-sources: 3.2.3
    transitivePeerDependencies:
      - '@swc/core'
      - esbuild
      - uglify-js

  which-boxed-primitive@1.0.2:
    dependencies:
      is-bigint: 1.0.4
      is-boolean-object: 1.1.2
      is-number-object: 1.0.7
      is-string: 1.0.7
      is-symbol: 1.0.4

  which-builtin-type@1.1.4:
    dependencies:
      function.prototype.name: 1.1.6
      has-tostringtag: 1.0.2
      is-async-function: 2.0.0
      is-date-object: 1.0.5
      is-finalizationregistry: 1.0.2
      is-generator-function: 1.0.10
      is-regex: 1.1.4
      is-weakref: 1.0.2
      isarray: 2.0.5
      which-boxed-primitive: 1.0.2
      which-collection: 1.0.2
      which-typed-array: 1.1.15

  which-collection@1.0.2:
    dependencies:
      is-map: 2.0.3
      is-set: 2.0.3
      is-weakmap: 2.0.2
      is-weakset: 2.0.3

  which-typed-array@1.1.15:
    dependencies:
      available-typed-arrays: 1.0.7
      call-bind: 1.0.7
      for-each: 0.3.3
      gopd: 1.0.1
      has-tostringtag: 1.0.2

  which@2.0.2:
    dependencies:
      isexe: 2.0.0

  word-wrap@1.2.5: {}

  wrap-ansi@7.0.0:
    dependencies:
      ansi-styles: 4.3.0
      string-width: 4.2.3
      strip-ansi: 6.0.1

  wrap-ansi@8.1.0:
    dependencies:
      ansi-styles: 6.2.1
      string-width: 5.1.2
      strip-ansi: 7.1.0

  wrappy@1.0.2: {}

  yaml@2.5.0: {}

  yocto-queue@0.1.0: {}

  zod-validation-error@2.1.0(zod@3.23.8):
    dependencies:
      zod: 3.23.8

  zod@3.23.8: {}<|MERGE_RESOLUTION|>--- conflicted
+++ resolved
@@ -63,12 +63,6 @@
         specifier: ^1.5.0
         version: 1.5.0(react-dom@19.0.0-rc-e4953922-20240919(react@19.0.0-rc-e4953922-20240919))(react@19.0.0-rc-e4953922-20240919)
       survey-core:
-<<<<<<< HEAD
-        specifier: latest
-        version: 1.12.2
-      survey-react-ui:
-        specifier: latest
-=======
         specifier: ^1.12.2
         version: 1.12.2
       survey-creator-core:
@@ -79,7 +73,6 @@
         version: 1.12.2(react-dom@19.0.0-rc-e4953922-20240919(react@19.0.0-rc-e4953922-20240919))(react@19.0.0-rc-e4953922-20240919)(survey-core@1.12.2)(survey-creator-core@1.12.2(survey-core@1.12.2))(survey-react-ui@1.12.2(react-dom@19.0.0-rc-e4953922-20240919(react@19.0.0-rc-e4953922-20240919))(react@19.0.0-rc-e4953922-20240919)(survey-core@1.12.2))
       survey-react-ui:
         specifier: ^1.12.2
->>>>>>> 3d7f981d
         version: 1.12.2(react-dom@19.0.0-rc-e4953922-20240919(react@19.0.0-rc-e4953922-20240919))(react@19.0.0-rc-e4953922-20240919)(survey-core@1.12.2)
       tailwind-merge:
         specifier: ^2.5.2
@@ -2385,8 +2378,6 @@
   survey-core@1.12.2:
     resolution: {integrity: sha512-Mdr7Jvocov8HezLAmTWRxVQcpdtZMU6vm6YoCvV/93aYe4zp7lw+Gbi1L3CfmYnJr0xmNBXiNeLV44JDnz8MYw==}
 
-<<<<<<< HEAD
-=======
   survey-creator-core@1.12.2:
     resolution: {integrity: sha512-4+D0jhuqNv2qITymYnbMg/j/iG9mF7cCie4P+5FK61bHLryXh0Cj+aVFArbwpBk0zNUj6TB36vPFd8maaY4oGw==}
     engines: {node: '>=0.10.0'}
@@ -2411,7 +2402,6 @@
       ace-builds:
         optional: true
 
->>>>>>> 3d7f981d
   survey-react-ui@1.12.2:
     resolution: {integrity: sha512-gmt28oGraJUSEOYuXodWXZQSj3jXe1h18Jaz+QZmbVwSsUmArvqvsv/kUYeTm8QO4uOR9fjTCi9xgj35Q58YQg==}
     peerDependencies:
@@ -5121,8 +5111,6 @@
 
   survey-core@1.12.2: {}
 
-<<<<<<< HEAD
-=======
   survey-creator-core@1.12.2(survey-core@1.12.2):
     dependencies:
       survey-core: 1.12.2
@@ -5135,7 +5123,6 @@
       survey-creator-core: 1.12.2(survey-core@1.12.2)
       survey-react-ui: 1.12.2(react-dom@19.0.0-rc-e4953922-20240919(react@19.0.0-rc-e4953922-20240919))(react@19.0.0-rc-e4953922-20240919)(survey-core@1.12.2)
 
->>>>>>> 3d7f981d
   survey-react-ui@1.12.2(react-dom@19.0.0-rc-e4953922-20240919(react@19.0.0-rc-e4953922-20240919))(react@19.0.0-rc-e4953922-20240919)(survey-core@1.12.2):
     dependencies:
       react: 19.0.0-rc-e4953922-20240919
