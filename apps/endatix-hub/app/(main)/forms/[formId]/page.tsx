import { Form, FormDefinition } from "@/types";
import { getForm, getActiveFormDefinition } from "@/services/api";
import { FormEditorProps } from "./ui/form-editor";
import FormEditorContainer from "./ui/form-editor-container";

type Params = {
  params: Promise<{ formId: string }>
};

export default async function FormEditPage({ params }: Params) {
  const { formId } = await params;

  let form: Form | null = null;
  let formJson: object | null = null;

  try {
    form = await getForm(formId);

    const response: FormDefinition = await getActiveFormDefinition(formId);
    formJson = response?.jsonData ? JSON.parse(response.jsonData) : null;
  } catch (error) {
    console.error("Failed to load form:", error);
    formJson = null;
  }

  if (!form || !formJson) {
    return <div>Form not found</div>;
  }

  const props: FormEditorProps = {
    formId: formId,
    formJson: formJson,
<<<<<<< HEAD
    formName: form.name
=======
    formName: form.name,
    slkVal: process.env.NEXT_PUBLIC_SLK
>>>>>>> 84979593
  };

  return (
    <div className="h-dvh overflow-hidden gap-4">
      <FormEditorContainer {...props} />
    </div>
  );
}<|MERGE_RESOLUTION|>--- conflicted
+++ resolved
@@ -30,12 +30,8 @@
   const props: FormEditorProps = {
     formId: formId,
     formJson: formJson,
-<<<<<<< HEAD
-    formName: form.name
-=======
     formName: form.name,
     slkVal: process.env.NEXT_PUBLIC_SLK
->>>>>>> 84979593
   };
 
   return (
