--- conflicted
+++ resolved
@@ -20,15 +20,10 @@
   password?: string[];
 }
 
-<<<<<<< HEAD
-export async function loginAction(prevState: unknown, formData: FormData): Promise<LoginActionState> {
-=======
 export async function loginAction(
-  prevState: unknown,
+  _: unknown,
   formData: FormData,
 ): Promise<LoginActionState> {
-  console.log(`prevState is ${prevState}`);
->>>>>>> f7d91624
   const email = formData.get("email");
   const password = formData.get("password");
 
@@ -56,12 +51,6 @@
 
     const authService = new AuthService();
     await authService.login(accessToken, refreshToken, email);
-<<<<<<< HEAD
-    } catch (error: unknown) {
-    let errorMessage = "We cannot log you in at this time. Please check your credentials and try again";
-    if (error instanceof Error && error?.cause && typeof error.cause === 'object' && 'code' in error.cause && error.cause.code == CONNECTION_REFUSED_CODE) {
-      errorMessage = "Failed to connect to the Endatix API. Ensure your network connection and app settings are correct";
-=======
   } catch (error: unknown) {
     let errorMessage =
       "We cannot log you in at this time. Please check your credentials and try again";
@@ -74,7 +63,6 @@
     ) {
       errorMessage =
         "Failed to connect to the Endatix API. Ensure your network connection and app settings are correct";
->>>>>>> f7d91624
     }
 
     return {
