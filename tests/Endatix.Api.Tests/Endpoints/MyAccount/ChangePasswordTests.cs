using Endatix.Api.Endpoints.MyAccount;
using Endatix.Core.UseCases.MyAccount.ChangePassword;
using MediatR;
using Microsoft.AspNetCore.Http.HttpResults;
using FastEndpoints;
using System.Security.Claims;
using Endatix.Core.Abstractions;
using Endatix.Core.Infrastructure.Result;

namespace Endatix.Api.Tests.Endpoints.MyAccount;

public class ChangePasswordTests
{
    private readonly IMediator _mediator;
    private readonly IUserContext _userContext;
    private readonly ChangePassword _endpoint;

    public ChangePasswordTests()
    {
        _mediator = Substitute.For<IMediator>();
        _userContext = Substitute.For<IUserContext>();
        _endpoint = Factory.Create<ChangePassword>(ctx =>
        {
            ctx.User = new ClaimsPrincipal(new ClaimsIdentity(new[] { new Claim(ClaimTypes.Name, "test-user") }));
        }, _mediator, _userContext);
    }


    [Fact]
    public async Task ExecuteAsync_WhenSuccessful_ShouldReturnOkResult()
    {
        // Arrange
        var request = new ChangePasswordRequest("currentPass123", "newPass123", "newPass123");
<<<<<<< HEAD
        var userId = "123";
        
=======
        var userId = 123L;

>>>>>>> 64f046ea
        _userContext.GetCurrentUserId().Returns(userId);
        _mediator
            .Send(Arg.Any<ChangePasswordCommand>())
            .Returns(Result.Success("Password changed successfully"));

        // Act
        var response = await _endpoint.ExecuteAsync(request, default);

        // Assert
        var okResult = response.Result as Ok<ChangePasswordResponse>;
        Assert.NotNull(okResult);
        Assert.NotNull(okResult.Value);
        Assert.Equal("Password changed successfully", okResult.Value.Message);
    }

    [Fact]
    public async Task ExecuteAsync_WhenInvalidResult_ShouldReturnProblemDetails()
    {
        // Arrange
        var request = new ChangePasswordRequest("currentPass123", "newPass123", "newPass123");
<<<<<<< HEAD
        var userId = "123";
        
=======
        var userId = 123L;

>>>>>>> 64f046ea
        _userContext.GetCurrentUserId().Returns(userId);
        _mediator
            .Send(Arg.Any<ChangePasswordCommand>())
            .Returns(Result.Invalid(new ValidationError("Invalid current password")));

        // Act
        var response = await _endpoint.ExecuteAsync(request, default);

        // Assert
        var problemDetailsResult = response.Result as ProblemHttpResult;

        Assert.NotNull(problemDetailsResult);
        Assert.NotNull(problemDetailsResult.ProblemDetails);

        problemDetailsResult.ProblemDetails.Title.Should().Be("There was a problem with your request.");
        problemDetailsResult.ProblemDetails.Detail.Should().Contain("Invalid current password");
        problemDetailsResult.ProblemDetails.Status.Should().Be(400);
    }

    [Fact]
    public async Task ExecuteAsync_WhenErrorResult_ShouldReturnProblemDetails()
    {
        // Arrange
        var request = new ChangePasswordRequest("currentPass123", "newPass123", "newPass123");
        var userId = 123L;

        _userContext.GetCurrentUserId().Returns(userId);
        _mediator
            .Send(Arg.Any<ChangePasswordCommand>())
            .Returns(Result.Error("Failed to change password"));

        // Act
        var response = await _endpoint.ExecuteAsync(request, default);

        // Assert
        var problemDetailsResult = response.Result as ProblemHttpResult;

        Assert.NotNull(problemDetailsResult);
        Assert.NotNull(problemDetailsResult.ProblemDetails);
        problemDetailsResult.ProblemDetails.Title.Should().Be("An unexpected error occurred.");
        problemDetailsResult.ProblemDetails.Detail.Should().Contain("Failed to change password");
        problemDetailsResult.ProblemDetails.Status.Should().Be(500);
    }

    [Fact]
    public async Task ExecuteAsync_ShouldPassCorrectCommandToMediator()
    {
        // Arrange
        var request = new ChangePasswordRequest("currentPass123", "newPass123", "newPass123");
<<<<<<< HEAD
        var userId = "123";
        
=======
        var userId = 123L;

>>>>>>> 64f046ea
        _userContext.GetCurrentUserId().Returns(userId);
        _mediator
            .Send(Arg.Any<ChangePasswordCommand>())
            .Returns(Result.Success("Success"));

        // Act
        await _endpoint.ExecuteAsync(request, default);

        // Assert
        await _mediator
            .Received(1)
            .Send(
                Arg.Is<ChangePasswordCommand>(cmd =>
                    cmd.UserId == long.Parse(userId) &&
                    cmd.CurrentPassword == request.CurrentPassword &&
                    cmd.NewPassword == request.NewPassword),
                Arg.Any<CancellationToken>()
            );
    }
}<|MERGE_RESOLUTION|>--- conflicted
+++ resolved
@@ -31,13 +31,8 @@
     {
         // Arrange
         var request = new ChangePasswordRequest("currentPass123", "newPass123", "newPass123");
-<<<<<<< HEAD
         var userId = "123";
         
-=======
-        var userId = 123L;
-
->>>>>>> 64f046ea
         _userContext.GetCurrentUserId().Returns(userId);
         _mediator
             .Send(Arg.Any<ChangePasswordCommand>())
@@ -58,13 +53,8 @@
     {
         // Arrange
         var request = new ChangePasswordRequest("currentPass123", "newPass123", "newPass123");
-<<<<<<< HEAD
         var userId = "123";
         
-=======
-        var userId = 123L;
-
->>>>>>> 64f046ea
         _userContext.GetCurrentUserId().Returns(userId);
         _mediator
             .Send(Arg.Any<ChangePasswordCommand>())
@@ -89,7 +79,7 @@
     {
         // Arrange
         var request = new ChangePasswordRequest("currentPass123", "newPass123", "newPass123");
-        var userId = 123L;
+        var userId = "123";
 
         _userContext.GetCurrentUserId().Returns(userId);
         _mediator
@@ -114,13 +104,8 @@
     {
         // Arrange
         var request = new ChangePasswordRequest("currentPass123", "newPass123", "newPass123");
-<<<<<<< HEAD
         var userId = "123";
         
-=======
-        var userId = 123L;
-
->>>>>>> 64f046ea
         _userContext.GetCurrentUserId().Returns(userId);
         _mediator
             .Send(Arg.Any<ChangePasswordCommand>())
