﻿<Project Sdk="Microsoft.NET.Sdk">

  <PropertyGroup>
    <TargetFramework>net8.0</TargetFramework>
    <ImplicitUsings>enable</ImplicitUsings>
    <Nullable>enable</Nullable>
    <IsPackable>false</IsPackable>
    <IsTestProject>true</IsTestProject>
  </PropertyGroup>

  <ItemGroup>
    <PackageReference Include="FastEndpoints.Testing" Version="5.26.0" />
<<<<<<< HEAD
    <PackageReference Include="coverlet.collector" Version="6.0.0" />
    <PackageReference Include="FluentAssertions" Version="6.12.0" />
=======
>>>>>>> 66d07beb
    <PackageReference Include="Microsoft.NET.Test.Sdk" Version="17.8.0" />
    <PackageReference Include="NSubstitute" Version="5.1.0" />
    <PackageReference Include="MediatR" Version="12.3.0" />
    <PackageReference Include="xunit" Version="2.5.3" />
    <PackageReference Include="xunit.runner.visualstudio" Version="2.5.3" />
    <PackageReference Include="coverlet.collector" Version="6.0.2" PrivateAssets="all" IncludeAssets="runtime; build; native; contentfiles; analyzers; buildtransitive" />
  </ItemGroup>

  <ItemGroup>
    <Using Include="FluentAssertions" />
    <Using Include="NSubstitute" />
    <Using Include="Xunit" />
  </ItemGroup>

  <ItemGroup>
    <ProjectReference Include="..\..\src\Endatix.Api\Endatix.Api.csproj" />
    <ProjectReference Include="..\..\src\Endatix.Core\Endatix.Core.csproj" />
  </ItemGroup>

</Project>
<|MERGE_RESOLUTION|>--- conflicted
+++ resolved
@@ -1,37 +1,31 @@
-﻿<Project Sdk="Microsoft.NET.Sdk">
-
-  <PropertyGroup>
-    <TargetFramework>net8.0</TargetFramework>
-    <ImplicitUsings>enable</ImplicitUsings>
-    <Nullable>enable</Nullable>
-    <IsPackable>false</IsPackable>
-    <IsTestProject>true</IsTestProject>
-  </PropertyGroup>
-
-  <ItemGroup>
-    <PackageReference Include="FastEndpoints.Testing" Version="5.26.0" />
-<<<<<<< HEAD
-    <PackageReference Include="coverlet.collector" Version="6.0.0" />
-    <PackageReference Include="FluentAssertions" Version="6.12.0" />
-=======
->>>>>>> 66d07beb
-    <PackageReference Include="Microsoft.NET.Test.Sdk" Version="17.8.0" />
-    <PackageReference Include="NSubstitute" Version="5.1.0" />
-    <PackageReference Include="MediatR" Version="12.3.0" />
-    <PackageReference Include="xunit" Version="2.5.3" />
-    <PackageReference Include="xunit.runner.visualstudio" Version="2.5.3" />
-    <PackageReference Include="coverlet.collector" Version="6.0.2" PrivateAssets="all" IncludeAssets="runtime; build; native; contentfiles; analyzers; buildtransitive" />
-  </ItemGroup>
-
-  <ItemGroup>
-    <Using Include="FluentAssertions" />
-    <Using Include="NSubstitute" />
-    <Using Include="Xunit" />
-  </ItemGroup>
-
-  <ItemGroup>
-    <ProjectReference Include="..\..\src\Endatix.Api\Endatix.Api.csproj" />
-    <ProjectReference Include="..\..\src\Endatix.Core\Endatix.Core.csproj" />
-  </ItemGroup>
-
-</Project>
+﻿<Project Sdk="Microsoft.NET.Sdk">
+
+  <PropertyGroup>
+    <TargetFramework>net8.0</TargetFramework>
+    <ImplicitUsings>enable</ImplicitUsings>
+    <Nullable>enable</Nullable>
+    <IsPackable>false</IsPackable>
+    <IsTestProject>true</IsTestProject>
+  </PropertyGroup>
+
+  <ItemGroup>
+    <PackageReference Include="FastEndpoints.Testing" Version="5.26.0" />
+    <PackageReference Include="Microsoft.NET.Test.Sdk" Version="17.8.0" />
+    <PackageReference Include="NSubstitute" Version="5.1.0" />
+    <PackageReference Include="MediatR" Version="12.3.0" />
+    <PackageReference Include="xunit" Version="2.5.3" />
+    <PackageReference Include="xunit.runner.visualstudio" Version="2.5.3" />
+  </ItemGroup>
+
+  <ItemGroup>
+    <Using Include="FluentAssertions" />
+    <Using Include="NSubstitute" />
+    <Using Include="Xunit" />
+  </ItemGroup>
+
+  <ItemGroup>
+    <ProjectReference Include="..\..\src\Endatix.Api\Endatix.Api.csproj" />
+    <ProjectReference Include="..\..\src\Endatix.Core\Endatix.Core.csproj" />
+  </ItemGroup>
+
+</Project>